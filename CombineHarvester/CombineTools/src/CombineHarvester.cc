--- conflicted
+++ resolved
@@ -23,13 +23,7 @@
 }
 
 CombineHarvester::~CombineHarvester() {
-<<<<<<< HEAD
-  // if (verbosity_ >= 3) {
-    log() << "[CombineHarvester] Destructor called: " << this << "\n";
-  // }
-=======
   // std::cout << "[CombineHarvester] Destructor called for " << this << "\n";
->>>>>>> 69dd9741
 }
 
 void swap(CombineHarvester& first, CombineHarvester& second) {
@@ -55,97 +49,6 @@
       flags_(other.flags_),
       verbosity_(other.verbosity_),
       log_(other.log_) {
-<<<<<<< HEAD
-  if (verbosity_ >= 3) {
-    log() << "[CombineHarvester] Copy-constructor called: " << this << "\n";
-  }
-
-  // Build a map of workspace object pointers
-  // std::map<RooAbsData const*, RooAbsData *> data_map;
-  // std::map<RooAbsPdf const*, RooAbsPdf *> pdf_map;
-  // std::map<RooRealVar const*, RooRealVar *> var_map;
-  // std::map<RooAbsReal const*, RooAbsReal *> real_map;
-
-  // for (auto const& it : other.wspaces_) {
-  //   if (it.second) {
-  //     wspaces_.insert({it.first, std::make_shared<RooWorkspace>(*(it.second))});
-  //     std::list<RooAbsData *> o_data = it.second->allData();
-  //     RooArgSet const& o_pdf = it.second->allPdfs();
-  //     RooArgSet const& o_var = it.second->allVars();
-  //     RooArgSet const& o_real = it.second->allFunctions();
-
-  //     std::list<RooAbsData *> n_data = wspaces_.at(it.first)->allData();
-  //     RooArgSet const& n_pdf = wspaces_.at(it.first)->allPdfs();
-  //     RooArgSet const& n_var = wspaces_.at(it.first)->allVars();
-  //     RooArgSet const& n_real = wspaces_.at(it.first)->allFunctions();
-  //     auto o_iter = o_data.begin();
-  //     auto n_iter = n_data.begin();
-  //     for (; o_iter != o_data.end(); ++o_iter, ++n_iter) {
-  //       data_map[*o_iter] = *n_iter;
-  //     }
-  //     auto o_pdf_it = o_pdf.createIterator();
-  //     auto n_pdf_it = n_pdf.createIterator();
-  //     do {
-  //       RooAbsPdf *o_pdf_ptr = dynamic_cast<RooAbsPdf*>(**o_pdf_it);
-  //       RooAbsPdf *n_pdf_ptr = dynamic_cast<RooAbsPdf*>(**n_pdf_it);
-  //       if (o_pdf_ptr && n_pdf_ptr) pdf_map[o_pdf_ptr] = n_pdf_ptr;
-  //       n_pdf_it->Next();
-  //     } while (o_pdf_it->Next());
-
-  //     auto o_var_it = o_var.createIterator();
-  //     auto n_var_it = n_var.createIterator();
-  //     do {
-  //       RooRealVar *o_var_ptr = dynamic_cast<RooRealVar*>(**o_var_it);
-  //       RooRealVar *n_var_ptr = dynamic_cast<RooRealVar*>(**n_var_it);
-  //       if (o_var_ptr && n_var_ptr) var_map[o_var_ptr] = n_var_ptr;
-  //       n_var_it->Next();
-  //     } while (o_var_it->Next());
-
-  //     auto o_real_it = o_real.createIterator();
-  //     auto n_real_it = n_real.createIterator();
-  //     do {
-  //       RooAbsReal *o_real_ptr = dynamic_cast<RooAbsReal*>(**o_real_it);
-  //       RooAbsReal *n_real_ptr = dynamic_cast<RooAbsReal*>(**n_real_it);
-  //       if (o_real_ptr && n_real_ptr) real_map[o_real_ptr] = n_real_ptr;
-  //       n_real_it->Next();
-  //     } while (o_real_it->Next());
-  //   } else {
-  //     wspaces_.insert({it.first, nullptr});
-  //   }
-  // }
-
-
-  // for (std::size_t i = 0; i < obs_.size(); ++i) {
-  //   if (other.obs_[i]) {
-  //     obs_[i] = std::make_shared<Observation>(*(other.obs_[i]));
-  //     if (obs_[i]->data()) obs_[i]->set_data(data_map.at(obs_[i]->data()));
-  //   }
-  // }
-
-  // for (std::size_t i = 0; i < procs_.size(); ++i) {
-  //   if (other.procs_[i]) {
-  //     procs_[i] = std::make_shared<Process>(*(other.procs_[i]));
-  //     if (procs_[i]->pdf()) procs_[i]->set_pdf(pdf_map.at(procs_[i]->pdf()));
-  //   }
-  // }
-
-  // // Need to update RooAbsPdf pointers here
-
-  // for (std::size_t i = 0; i < systs_.size(); ++i) {
-  //   if (other.systs_[i]) {
-  //     systs_[i] = std::make_shared<Systematic>(*(other.systs_[i]));
-  //   }
-  // }
-  // for (auto const& it : other.params_) {
-  //   if (it.second) {
-  //     params_.insert({it.first, std::make_shared<Parameter>(*(it.second))});
-  //   } else {
-  //     params_.insert({it.first, nullptr});
-  //   }
-  // }
-
-  // // Need to update RooRealVar pointers here
-=======
   // std::cout << "[CombineHarvester] Copy-constructor called " << &other
   //     << " -> " << this << "\n";
 }
@@ -264,8 +167,6 @@
       it.second->vars()[i] = var_map.at(it.second->vars()[i]);
     }
   }
->>>>>>> 69dd9741
-
   return cpy;
 }
 
