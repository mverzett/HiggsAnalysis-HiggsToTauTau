#!/usr/bin/env python
# flake8: noqa
from optparse import OptionParser, OptionGroup

## set up the option parser
parser = OptionParser(usage="usage: %prog [options] ARG1 ARG2 ARG3 ...", description="This is a script do to final calculations or harvesting of batch or grid jobs that have been submitted via crab, and everything that is connected to this. You can check the status of the submitted jobs, get the output of your jobs, or further process this output for the calculation of Bayesian or CLs limits, toy based significance calculations, likelihood scans or maximum-likelihood fits. What exactly you want the script to do is passed on with a large set of command line options, which are explained below. Apart from these comman line options the script expects the arguments ARG1, ARG2, ARG3, ..., which correspond to the working directories the corresponding operation should be applied to. The script expects that these directories follow a stucture, that ends with a directory corresponding to the mass, on which the operation is to be applied. The name of this directory should correspond to an interger or floating point number. It should contain all datacards and necessary information to execute the operations on.\n")
##
## MAIN OPTIONS
##
agroup = OptionGroup(parser, "MAIN OPTIONS", "These are the command line options for the common use of limits.py. These options can be considered as the main switches of limit.py. They comprise several options to determine fits to the signal strength, multi-dimensional fits in 2d-planes, for user defined models, asymptotic limits, toy based significance calculations and toy based limit calculations like bayesian and full CLs limits. All toy based calculations have to be prepared and submitted to some batch system or to the grid. Use the script submit.py with corresponding command line options as descripbed for each individual calculation method, to which this applies below. All command line options in this section are exclusive.")
agroup.add_option("--goodness-of-fit", dest="optGoodnessOfFit", default=False, action="store_true",
                  help="Perform a test of the goodness of fit (equivalernt to a chisquared fit but suited for an arbitary abount of channels and for the use with nuisance parameters). The expected goodness of fit test is toy based. [Default: False]")
agroup.add_option("--max-likelihood", dest="optMLFit", default=False, action="store_true",
                  help="Perform a maximum likelihood fit from the datacards in the directory/ies. corresponding to ARGs The results of this fit are used for htt postfit plots. [Default: False]")
agroup.add_option("--max-likelihood-toys", dest="optMLFitToys", default=False, action="store_true",
                  help="Perform a maximum likelihood fit on generated toys")
agroup.add_option("--likelihood-scan", dest="optNLLScan", default=False, action="store_true",
                  help="Perform a maximum likelihood scan to determine the signal strength from the datacards in the directory/ies corresponding to ARGs. [Default: False]")
agroup.add_option("--multidim-fit", dest="optMDFit", default=False, action="store_true",
                  help="Perform a maximum likelihood fit in two dimensions to determine the signal strength from the datacards in the directory/ies corresponding to ARGs. This option requires the configuration of several sub-option that can be found in section MULTIDIM-FIT OPTIONS of this parameter description. [Default: False]")
agroup.add_option("--significance", dest="optSig", default=False, action="store_true",
                  help="Calculate the observed and expected significance from likelihood profiling. The expected significance and its uncertainties are based on toys. This requires that the toys have been run beforehand using the script submit.py with option --significance. This script will submit toys to a batch system or to the grid using crab. This action will require a grid certificate. You can monitor and receive the results of your jobs once finished using the command options explained in section COMMON CRAB COMMAND OPTIONS of this parameter description. [Default: False]")
agroup.add_option("--significance-frequentist", dest="optSigFreq", default=False, action="store_true",
                  help="Calculate the observed and expected frequentist significance from likelihood profiling (Note this only provides only central values, it does not provide uncertainty bands on the expected significance). [Default: False]")
agroup.add_option("--pvalue-frequentist", dest="optPValue", default=False, action="store_true",
                  help="Calculate the observed and expected frequentist p-value from likelihood profiling (Note this only provides only central values, it does not provide uncertainty bands on the expected significance). [Default: False]")
agroup.add_option("--asymptotic", dest="optAsym", default=False, action="store_true",
                  help="Calculate asymptotic CLs limits from the datacards in the directory/ise corresponding to ARGs. [Default: False]")
agroup.add_option("--injected-internal", dest="optInject", default=False, action="store_true",
                  help="Calculate asymptotic CLs limits from the datacards in the directory/ise corresponding to ARGs with a SM signal injected. This method is also toy based, but the toys are generated beforehand using combine itself. Currently there is only a test version implemented with predefined default (1000 toys ere-generated by combine). [Default: False]")
agroup.add_option("--CLs", dest="optCLs", default=False, action="store_true",
                  help="Calculate the observed and expected full CLs limits. This method is completely toy based. It requires that the toys have been run beforehand using the script submit.py with option --CLs. This script will submit toys to a batch system or to the grid using crab. This action will require a grid certificate. You can monitor and receive the results of your jobs once finished using the command options explained in section COMMON CRAB COMMAND OPTIONS of this parameter description.[Default: False]")
agroup.add_option("--bayesian", dest="optBayes", default=False, action="store_true",
                  help="Calculate the observed and expected bayesian limits. This method is completely toy based. It requires that the toys have been run beforehand using the script submit.py with option --bayesian. This script will submit toys to a batch system or to the grid using crab. This action will require a grid certificate. You can monitor and receive the results of your jobs once finished using the command options explained in section COMMON CRAB COMMAND OPTIONS of this parameter description. [Default: False]")
agroup.add_option("--tanb", dest="optTanb", default=False, action="store_true",
                  help="Calculate the observed and expected limits directly in the MSSM mA-tanb plane based on full CLs limits. This method is completely toy based. It requires that the toys have been run beforehand using the script submit.py with option --tanb. This script will submit toys to a batch system or to the grid via crab. This action will require a grid certificate. You can monitor and receive the results of your jobs once finished using the command options explained in section COMMON CRAB COMMAND OPTIONS of this parameter description. [Default: False]")
agroup.add_option("--tanb+", dest="optTanbPlus", default=False, action="store_true",
                  help="Calculate the observed and expected limits directly in the MSSM mA-tanb plane based on asymptotic CLs limits. This method requires that the directory structure to calculate these limits has been set up beforehand using the script submit.py with option --tanb+. [Default: False]")
parser.add_option_group(agroup)
##
## COMMON OPTIONS
##
bgroup = OptionGroup(parser, "COMMON OPTIONS", "These are the command line options for the common use of limits.py. These options are not specific to one or the other main comman line option. They can be used together with several other command line options. If there are restrictions they will be given in the explanation of each corresponding command line option below.")
bgroup.add_option("--name", dest="name", default="Test", type="string",
                  help="Specify a name-label that will be added to the output file of your fit, limit or significance calculation. [Default: \"Test\"]")
bgroup.add_option("--no-repeat", dest="norepeat", default=False, action="store_true",
                  help="Detect if a command has already been run, and do not execute the command again if this is the case. [Default: False]")
bgroup.add_option("--shape", dest="shape", default="shape2", type="string",
                  help="Choose a dedicated algorithm for vertical shape morphing during roofit model creation. [Default: 'shape2']")
bgroup.add_option("--collect-injected-toys", dest="optCollect", default=False, action="store_true",
                  help="Collect the output for external toy calculations with SM Higgs boson signal injected. This option can be used together with the main options --asymptotic, --significance-frequentist and --pvalue--frequentist, which can be run with external toys. For other options it has no effect. The toy outputs will be collected and observed outputs will be calculated. In case that toys from previous submissions exist already they will be merged with the new toys. This does allow to increase the external toy statistics in subsequent submissions. In case you do not want this feature you should specify this with the option --from-scratch. [Default: False]")
bgroup.add_option("--from-scratch", dest="fromScratch", default=False, action="store_true",
                  help="Delete former toys if they exist to make sure that the calculated toys that will be collected are not distorted by any remnants of former calculations. [Default: False]")
bgroup.add_option('--external-pulls', dest='externalPulls', default=None, type="string",
                  help="Optionally constrain nuisance parameters using the result of a ML fit result (e.g. mlfit.root) that has been created beforehand. [Defasult: None]")
bgroup.add_option("--SplusB", dest="signal_plus_BG", default=False, action="store_true",
                  help="When using options --external-pulls, use the fit results with signal plus background. If 'False' the fit result of the background only hypothesis is used. [Default: False]")
bgroup.add_option("--confidence-level", dest="confidenceLevel", default="0.95", type="string",
                  help="Choose the confidence level at which to calculate the limit. This option only applies to asymptotic limit calculations. It does not apply to toy based methods, which have to be configured accordingly in the submission step (using the script submit.py). [Default: '0.95']")
bgroup.add_option("--rMin", dest="rMin", default="-5", type="string",
                  help="Set the minimum value of signal strenth used for fits and prior to the limit or significance calculation. [Default: -5]")
bgroup.add_option("--rMax", dest="rMax", default= "5", type="string",
                  help="Set the maximum value of signal strenth used for fits and prior to the limit or significance calculation. [Default: -5]")
bgroup.add_option("--expectedOnly", dest="expectedOnly", default=False, action="store_true",
                  help="Calculate the expected limit only. This option applies to limit and significance calculations only. [Default: False]")
bgroup.add_option("--observedOnly", dest="observedOnly", default=False, action="store_true",
                  help="Calculate the observed limit only. This option applies to limit and significance calculations only. [Default: False]")
bgroup.add_option("--seed", dest="seed", default="-1", type="string",
                  help="Choose a random seed if required. At the moment this is only explicitely needed for option --goodness-of-fit. [Default: '-1']")
bgroup.add_option("--userOpt", dest="userOpt", default="", type="string",
                  help="With this option you can specify any kind of user option that is not covered by limit.py and that you would like to be passed on to the combine tool. [Defaul: \"\"]")
bgroup.add_option("--working-dir", dest="workingdir", default=".",
                  help="Optionally specify where the temporary combined datacard tmp.txt should be produced. [Default '.']")
parser.add_option_group(bgroup)
##
## CRAB OPTIONS
##
cgroup = OptionGroup(parser, "CRAB OPTIONS", "These are command line options for the common use of crab within limits.py. You need the following requirements to be able to execute limits.py with these options: have set up the glite environment; have set up the crab environment; have a valid grid certificate. These options apply to all toy based calculations that have been submitted to the grid. you can use them to monitor the jobs of each crab job that has been submittred from the directoriy/ies corresponding to ARGs and to receive their output once finished.")
cgroup.add_option("--status", dest="status", default=False, action="store_true",
                  help="Check the status of all crab jobs that have been submitted in the directory/ies corresponding to ARGs. [Default: False]")
cgroup.add_option("--getoutput", dest="getoutput", default=False, action="store_true",
                  help="Get the output of all crab jobs that have been submitted in the directory/ies corresponding to ARGs. [Default: False]")
cgroup.add_option("--kill", dest="kill", default=False, action="store_true",
                  help="Kill all crab jobs that have been submitted from the directory/ies corresponding to ARGs. [Default: False]")
cgroup.add_option("--cleanup", dest="cleanup", default=False, action="store_true",
                  help="Remove all crab remainders of previous submissions from the directory/ies corresponding to ARGs. [Default: False]")
parser.add_option_group(cgroup)
##
## MODEL OPTIONS
##
dgroup = OptionGroup(parser, "MODEL OPTIONS", "These are the command line options for the use of limit.py with special physics models. Dedicated physics models can be used with option --multidim-fit, with option --likelihood-scan or with option --asymptotic.")
dgroup.add_option("--physics-model", dest="fitModel", type="string", default="",
                  help="Specify the physics model that you want to be used for the construction of the multi-dimensional maximum likelihood function. The physics model should be defined by a model name and a path to a python implementation of the model separated by '='. For example 'MODEL-NAME=PATH-TO-IMPLEMENTATION'. In this case a roofit workspace of the model with given model options will be created with the name 'MODEL-NAME.root'. It is also possible to pass only a name of a physics model, like 'MODEL-NAME'. In this case it will be assumed that the model with name 'MODEL-NAME' has been created beforehand. If not found an exception is thrown. [Default: \"\"]")
dgroup.add_option("--physics-model-options", dest="fitModelOptions", type="string", default="",
                  help="Specify potential options for the used physics model for the creation of the multi-dimensional maximum likelihood function. More than one option can be passed on. The options should then be separated by ';'. [Default: \"\"]")
dgroup.add_option("--restrict-categories", dest="fitModelCategories", type="string", default="",
                  help="Add a string to restrict the fit only to a subset of event categories. The string should contain the indexes of the allowed event categories. These indexes should be separated by ':', for example: '0:1:2:3'. If the string is empty the datacards from all event categories will be taken into account in the likelihood evaluation, that are located in the target directory. [Default: \"\"]")
parser.add_option_group(dgroup)
##
## MAX LIKELIHOOD OPTIONS
##
fgroup = OptionGroup(parser, "MAX-LIKELIHOOD OPTIONS", "these are the command line options for the use of limit.py with the option --max-likelihood. Running limit.py --max-likelihood ARGs will result in an extra directory 'out' in the directory/ies corresponding to ARGs, that contains the output of the fit in roofit, html, txt and tex format. The signal strength for the background and signal plus background model and the pulls of all nuisance parameters are available in html, txt and tex format. This fit does not separate between individual components of the signal like ggH or qqH. The outputs are used for the postfit plotting in the HiggsTotauTau package.")
fgroup.add_option("--stable", dest="stable", default=False, action="store_true",
                  help="Run maximum likelihood fit with a pre-defined set of options that lead to more stable results. This option requires further input via the common options --rMin and --rMax to define the boundaries of the fit. [Default: False]")
fgroup.add_option("--stable-old", dest="stable_old", default=False, action="store_true",
                  help="Run maximum likelihood fit with a pre-defined set of options that lead to more stable results. This option requires further input via the common options --rMin and --rMax to define the boundaries of the fit (old version). [Default: False]")
fgroup.add_option("--minuit", dest="minuit", default=False, action="store_true",
                  help="Switch from minuit2 to minuit for the fit that is performed before the asymptotic limits are calculated. [Default: False]")
fgroup.add_option("--qtilde", dest="qtilde", default=False, action="store_true",
                  help="Also allow negative signal strength in the fit that is performed before the asymptotic limits are calculated. [Default: False]")
fgroup.add_option("--strategy", dest="strategy", default=2, type="int",
                  help="Change the strategy of the fit that is performed before the asymptotic limits are calculated. Possible strategies are 0, 1, 2. [Default: 2]")
fgroup.add_option("--hide-fitresult", dest="hide_fitresult", default=False, action="store_true",
                  help="Specify this option if you want to hide the result of the ML fit from the prompt. [Default: False]")
parser.add_option_group(fgroup)
##
## LIKELIHOOD-SCAN OPTIONS
##
ggroup = OptionGroup(parser, "LIKELIHOOD-SCAN OPTIONS", "These are the command line options for the use of limit.py with the option --likelihood-scan. Running limit.py --likelihood-scan ARGs will result in a scan of the likelihood function with the SM and only Higgs signal strength combined for all production channels as single POI. Internally this scan uses the option multidim-fit reduced to one dimension. For the likelihood scan you have to specify the number of points (option --points) and the range in which to perform the scan (options --rMin and --rMax), as explained in section MULTIDIM-FIT OPTIONS and in section COMMON OPTIONS in this parameter description.")
parser.add_option_group(ggroup)
##
## MULTIDIM-FIT OPTIONS
##
hgroup = OptionGroup(parser, "MULTIDIM-FIT OPTIONS", "These are the command line options for the use of limit.py with the option --multidim-fit. Running limit.py --multidim-fit ARGs will result in a two dimensional fit corresponding to a user defined fit model and based on the datacards in the directory/ies corresponding to ARGs. Each multi-dimensional fit requires the specification of a predefined physics model (option --physics-model) and eventually of a set of physics model options (option --physics-model-options). The fit can be performed using several algorithms (single, contour2d, grid). The option --algo=grid will initiate a scan of the likelihood function. This options requires to specify the number of points for the scan (option --points), the definition of the boundaries that must be implemented options of the model that has been specified and eventually the a first and a last point that should be evaluated in the current scan (options --firstPoint and --lastPoint). It is advisable to perform grid scans via a batch system using the submit.py script with option --multidim-fit and corresponding sub-options to perform predefined likelihood scans. The output of the fit can be safed in a dedicated file called signal-strength.output, which can be subsequently used for plotting.")
hgroup.add_option("--algo", dest="fitAlgo", type="string", default="",
                  help="Specify the algorithm to be used for the multi-dimensional maximum likelihood fit (options are singles, contour2d, grid). Option grid will require further input via the options --points and eventually --firstPoint and --lastPoint. [Default: \"\"]")
hgroup.add_option("--fastScan", dest="fastScan", action="store_true", default=False,
                  help="When doing a likelihood scan (with option --algo=grid), usually at each point in the grid the nuisance parameters are re-evaluated. This can be very time consuming especially if the combined model has many nuisance parameters. With the option fastScan the nuiscance parameters will be fixed to the best fit value. You can use this option to speed up the maximum likelihood scan. [Default: \"False\"]")
hgroup.add_option("--points", dest="gridPoints", type="string", default="100",
                  help="Number of grid points for the grid scan of the likelihood function in case of option --algo=grid. [Default: \"100\"]")
hgroup.add_option("--firstPoint", dest="firstPoint", type="string", default="",
                  help="Potential options for splitting the grid points in different jobs. Only to be used with tools that split the maximum likelihood scan in several batch jobs. [Default: \"\"]")
hgroup.add_option("--lastPoint", dest="lastPoint", type="string", default="",
                  help="Potential options for splitting the grid points in different jobs. Only to be used with tools that split the maximum likelihood scan in several batch jobs. [Default: \"\"]")
hgroup.add_option("--setupOnly", dest="setupOnly", action="store_true", default=False,
                  help="Only setup the model, do not start the minimization. To be used with job splitting for maximum likelihood scans. If \"False\" the model will be set up and the minimzation will be executed right away. [Default: \"False\"]")
hgroup.add_option("--saveResults", dest="saveResults", action="store_true", default=False,
                  help="Store the fit output that is usually prompted to the screen in a txt file called signal-strength.output. This input file can be used further on to plot the signal strength as function of mH or as function of mA. [Default: \"False\"]")
hgroup.add_option("--collect", dest="collect", action="store_true", default=False,
                  help="Use this option to re-collect the output in the directory/ies corresponding to ARGs in case you have run the multimensional fit using the script submit.py with option --multidim-fit. Note that you have to specify a physics model, when using limit.py with option --multidim-fit. It is enought to give the name of the physics model in this case. The name of the output file will be modified according to the capitalized name of the physcis model to indicate clearly what model has been fit to the data. [Default: \"False\"]")
parser.add_option_group(hgroup)
##
## SIGNIFICANCE OPTIONS
##
igroup = OptionGroup(parser, "SIGNIFICANCE OPTIONS", "these are the command line options for the use of limit.py with the option --significance. Running limit.py --significance ARGs will result in a calculation of the observed and expected significance based on the datacards in the directory/ies corresponding to ARGs. As the median and quantiles of the expected significance are obtained from toys it is recommended to run the expected significance via batch jobs using the script submit.py with option --significance. You can specify the strength of the signal in multiples of the expected SM cross section as iven in the datacards and the number of toys to be run for the expected significance.")
igroup.add_option("--signal-strength", dest="signal_strength", default="1", type="string",
                  help="Set the signal strength for the calculation the expected significance. [Default: \"1\"]")
igroup.add_option("--toys", dest="toys", default="100", type="string",
                  help="Set number of toys of the median and quantiles for expected significance calculation. [Default: \"100\"]")
parser.add_option_group(igroup)
##
## ASYMPTOTIC OPTIONS
##
egroup = OptionGroup(parser, "ASYMPTOTIC OPTIONS", "These are the command line options for the use of limit.py with the option --asymptotic. Running limit.py --asymptotic ARGs will result in observed and expected asymptotic CLs limits based on the datacards in the directory/ies corresponding to ARGs. Asymptotic limits can be run directly on the specified target directories without any further processing. It is expected that the target directories follow a directory structure as described on the top of this parameter description. Prior to the limit calculation a maximum likelihood fit is performed to the data with a background only model and with a signal plus background model. The parameters of this fit can be changed according to the options described in section MAX-LIKELIHOOD OPTIONS of this parameter description. The pre-fit to the data can also be suppressed. When calculating expected limits in data blinded mode use the options --no-prefit and --expectedOnly.")
egroup.add_option("--no-prefit", dest="noprefit", default=False, action="store_true",
                  help="Skip the fit that is usually performed before the asymptotic limits are calculated. Use this option together with option --expectedOnly to calculated expected limits for data blinding. [Default: False]")
parser.add_option_group(egroup)
##
## CLS COMMAND OPTIONS
##
jgroup = OptionGroup(parser, "CLS OPTIONS", "These are the command line options for the use of limit.py with the option --CLs. Running limit.py --CLs ARGs will result in an expected and observed full CLs limit based on the datacards in the directory/ies corresponding to ARGs. As this is a fully toy based calculation it is required that you have run the full CLs toys on a batch system or via the grid using the script submit.py with option --CLs. The limit.py script can be used to monitor the jobs and to retrieve their output using the options explained in section CRAB OPTIONS of this parameter description. Using limit.py --CLs requires that you have retrieved the outputs of your jobs beforehand using the option limit.py --getoutput AGRs. The script will then complete harvesting of the output and perform the final calculation of the limits. There is no further options that need to be applied. In case you want to change the conficence level of the limit calculation you must have specified this during batch job submission for the calculation of the individual toys.")
parser.add_option_group(jgroup)
##
## BAYESIAN COMMAND LINE OPTIONS
##
kgroup = OptionGroup(parser, "BAYESIAN OPTIONS", "These are the command line options for the use of limit.py with the option --bayesian. Running limit.py --bayesian ARGs will result in an expected and observed bayesian limit based on the datacards in the directory/ies corresponding to ARGs. As the expected limit calculation is based on a toy based integration of the likelihood function (using the Markov Chain MC approach) it is required that you have run the expected limits on a batch system or via the grid using the script submit.py with option --bayesian. As it can be time consuming for complex models also the calculation of the observed limit can be performed via a batch job or via the grid. The limit.py can be used to monitor the jobs and to retrieve their output using the options explained in section CRAB OPTIONS of this parameter description. Using limit.py --bayesian requires that you have retrieved the outputs of your jobs beforehand using the option limit.py --getoutput AGRs. The script will then complete harvesting of the output and perform the final calculation of the limits. In case the observed limits have been calculated in batch mode the script will recognize this. Otherwise the observed limits will be calculated on the fly. For this calculation there is still a bunch of parameters that canbe specified as explained below.")
kgroup.add_option("--hint", dest="hint", default="Asymptotic", type="string",
                  help="Specify the name of the hint method that should be used to guide the Markov Chain MC. [Default: Asymptotic]")
kgroup.add_option("--iterations", dest="iter", default=10000, type="int",
                  help="Specify the number of iterations to integrate out the nuisance parameters. [Default: 10000]")
kgroup.add_option("--tries", dest="tries", default=10, type="int",
                  help="Specify the number of tries to run the Markov Chain MC on the same data. [Default: 10]")
parser.add_option_group(kgroup)
##
## TANB OPTIONS
##
lgroup = OptionGroup(parser, "TANB OPTIONS", "These are the command line options for the use of limits.py with option --tanb. Running limit.py --tanb ARGs will result in the expected and observed direct exclusion contour in the mA-tanb plane based on the full CLs limit calculation method. This calculation requires a special setup of the datacards in each tanb point for fixed mA. In addition, as this is this is a fully toy based calculation it requires that you have run the full CLs toys for each tanb point for given mA on a batch system or via the grid using the script submit.py with option --tanb. The limit.py script can be used to monitor the jobs and to retrieve their output using the options explained in section CRAB OPTIONS of this parameter description. Using limit.py --tanb requires that you have retrieved the outputs of your jobs beforehand using the option limit.py --getoutput AGRs. The script will then complete harvesting of the output and perform the final calculation of the limits. There is no further options that need to be applied. In case you want to change the conficence level of the limit calculation you must have specified this during batch job submission for the calculation of the individual toys.")
parser.add_option_group(lgroup)
##
## TANB+ COMMAND LINE OPTIONS
##
mgroup = OptionGroup(parser, "TANB+ COMMAND OPTIONS", "These are the command line options for the use of limits.py with option --tanb+. Running limit.py --tanb+ ARGs will result in the expected and observed direct exclusion contour in the mA-tanb plane based on the asymptotic CLs limit calculation method. This calculation requires a special setup of the datacards in each tanb point for fixed mA. You can set up this structure using the script submit.py with option --tanb+. The script will do the calculation in each point of tanb for fixed mA and determin the limit in tanb from the crossing point of the derived limit/tanb with 1, using a linear interpolation between the calculated points. The calculation of the limits can be performed on more than one core in parallel (option --multi-core). If the individual limits for each point in tanb for fixed mA have been calculated the final procedure to determine the crossing point with 1 can be rerun standalone (option --refit).")
mgroup.add_option("--multi-core", dest="tanbMultiCore", type="int", default=-1, help="Run combine calls in parallel on several cores when running in more tanb+ (supply nTasks) when scanning in tanBeta")
mgroup.add_option("--refit", dest="refit", default=False, action="store_true", help="Do not run the asymptotic limits again, but only run the last step, the fit for the limit determination. (Only valid for option --tanb+, for all other options will have no effect.)  [Default: False]")
parser.add_option_group(mgroup)

## check number of arguments; in case print usage
(options, args) = parser.parse_args()
if len(args) < 1 :
    parser.print_usage()
    exit(1)

import os
import re
import sys
import glob
import string
import random
import hashlib

from HiggsAnalysis.HiggsToTauTau.utils import get_mass
from HiggsAnalysis.HiggsToTauTau.parallelize import parallelize
from HiggsAnalysis.HiggsToTauTau.CardCombiner import create_workspace, extract_pull_options

## base directory introduced to allow use of absolute file paths
base_directory = os.getcwd()

def get_hash_for_this_call():
    '''
    Create a unique hash corresponding to this call to limit.py
    Returns a hexadecimal string.
    '''
    # Create the hash of the limit.py call
    hash = hashlib.md5()
    # Hash in the modification time of this script
    #hash.update(str(os.path.getmtime(os.path.realpath(__file__))))
    # Hash in the arguments
    for x in sys.argv:
        # So we can enable norepeat after running the jobs
        if x == '--norepeat':
            continue
        hash.update(x)
    return 'limit_hash_' + hash.hexdigest()[:9]

def already_run(directory):
    '''
    Determine if the limit.py tool has already been run for this directory
    Checks if any .txt card file or .root file is up-to-date with the limit
    calculation.  The calls to limit.py are hashed using the arguments, and
    modification time of the limit.py script.
    '''
    dependents = glob.glob(os.path.join(directory, '*.txt')) + glob.glob(
        os.path.join(directory, '..', 'common', '*.root'))
    # Find the latest modified time of the dependents
    latest_modified = max(os.path.getmtime(x) for x in dependents)
    hash_file = os.path.join(directory, get_hash_for_this_call())
    if not os.path.exists(hash_file):
        print ">>> limit hash file %s does not exist, must compute" % hash_file
        return False
    # Check if any dependent file has been modified after the hash
    if os.path.getmtime(hash_file) < latest_modified:
        print ">>> hash file %s is out of date: %f < %f" % (hash_file, os.path.getmtime(hash_file), latest_modified)
        return False
    return True

def create_card_workspace(mass, card_glob='*.txt', output='tmp.root', extra_options=None) :
    '''
    Create a tmp.root combining data cards in the CWD
    '''
    ws_options = [
        ('-m', mass),
        ('--default-morphing', options.shape),
    ]
    if extra_options:
        ws_options.extend(extra_options)
    output = os.path.join(options.workingdir, output)

    if options.externalPulls:
        ## constrain the nuisances using an external ML fit
        with open(
            os.path.join(base_directory, options.externalPulls), 'r') as pullfile:
            ws_options.extend(
                extract_pull_options(pullfile, (False if options.signal_plus_BG else True))
            )
    return create_workspace(output, card_glob, ws_options)

def create_card_workspace_with_physics_model(mass) :
    '''
    Create a tmp.root combining data cards in the CWD with a physics model
    '''
    output = ""
    inputs = []
    wsopts = []
    model  = options.fitModel.split('=')
    ## prepare output name
    output = "%s.root" % model[0]
    ## collect cards that should be combined
    for card in os.listdir(".") :
        if not '.txt' in card :
            continue
        if options.fitModelCategories == "" :
            inputs.append(card)
        else :
            allowed_categories = options.fitModelCategories.split(':')
            for allowed in allowed_categories :
                if allowed in card :
                    inputs.append(card)
    ## prepare options for physics model and options
    wsopts.append(('-P', model[1]))
    if not options.fitModelOptions == "" :
        ## break physics model options to list
        if ';' in options.fitModelOptions :
            opts = options.fitModelOptions.split(';')
        else :
            opts = options.fitModelOptions.split(' ')
        for idx in range(len(opts)) : opts[idx] = opts[idx].rstrip(',')
        for opt in opts :
            from HiggsAnalysis.HiggsToTauTau.mssm_multidim_fit_boundaries import mssm_multidim_fit_boundaries as bounds
            ## resolve multidim-fit bounds if they exist
            if "BOUND" in opt :
                opt = opt.replace("GGH-BOUND", str(bounds["ggH-bbH", mass][0]))
                opt = opt.replace("BBH-BOUND", str(bounds["ggH-bbH", mass][1]))
            ## add options to workspace
            wsopts.append(('--PO', opt))
    return create_card_workspace(mass, inputs, output, wsopts)

for directory in args :
    if directory.find("common")>-1 :
        print "> skipping directory common"
        continue
    print "> entering directory %s" % directory
    ## visit subdirectories
    subdirectory = os.path.join(base_directory, directory)
    if options.norepeat and already_run(subdirectory):
        print ">> limit already computed - skipping %s" % directory
        continue
    subdirectory = subdirectory.replace(os.path.join(base_directory, base_directory), base_directory)
    os.chdir(subdirectory)
    ##
    ## STATUS
    ##
    if options.status :
        directoryList = os.listdir(".")
        for name in directoryList :
            if name.find("crab_0")>-1 and not name.find(".")>-1:
                os.system("crab -status -c %s" % name)
        if os.path.exists("observed") :
            os.chdir(os.path.join(subdirectory, "observed"))
            directoryList = os.listdir(".")
            for name in directoryList :
                if name.find("crab_0")>-1 and not name.find(".")>-1:
                    os.system("crab -status -c %s" % name)
            os.chdir(subdirectory)
    ##
    ## GETOUTPUT
    ##
    if options.getoutput :
        directoryList = os.listdir(".")
        for name in directoryList :
            ## create a tmp shell script for each crab_0* directory
            ## w/o duplicating the .sh that might have been produced
            ## before
            if name.find("crab_0")>-1 and not name.find(".")>-1:
                if os.path.exists("tmp_%s.sh") :
                    os.system("rm tmp_%s.sh")
                tmp = open("tmp_%s.sh" % name, "w")
                tmp.write("#!/bin/sh\n")
                tmp.write("crab -status -c %s\n" % name)
                tmp.write("crab -getoutput -c %s\n" % name)
                tmp.close()
                os.system("chmod a+x tmp_%s.sh" % name)
                os.system("./tmp_%s.sh &" % name)
        if os.path.exists("observed") :
            os.chdir(os.path.join(subdirectory, "observed"))
            directoryList = os.listdir(".")
            for name in directoryList :
                ## create a tmp shell script for each crab_0* directory
                ## w/o duplicating the .sh that might have been produced
                ## before
                if name.find("crab_0")>-1 and not name.find(".")>-1:
                    if os.path.exists("tmp_%s.sh") :
                        os.system("rm tmp_%s.sh")
                    tmp = open("tmp_%s.sh" % name, "w")
                    tmp.write("#!/bin/sh\n")
                    tmp.write("crab -status -c %s\n" % name)
                    tmp.write("crab -getoutput -c %s\n" % name)
                    tmp.close()
                    os.system("chmod a+x tmp_%s.sh" % name)
                    os.system("./tmp_%s.sh &" % name)
            os.chdir(subdirectory)
    ##
    ## KILL
    ##
    if options.kill :
        directoryList = os.listdir(".")
        for name in directoryList :
            ## create a tmp shell script for each crab_0* directory
            ## w/o duplicating the .sh that might have been produced
            ## before
            if name.find("crab_0")>-1 and not name.find(".")>-1:
               os.system("crab -kill all -c %s" % name)
        if os.path.exists("observed") :
            os.chdir(os.path.join(subdirectory, "observed"))
            directoryList = os.listdir(".")
            for name in directoryList :
                ## create a tmp shell script for each crab_0* directory
                ## w/o duplicating the .sh that might have been produced
                ## before
                if name.find("crab_0")>-1 and not name.find(".")>-1:
                    os.system("crab -kill all -c %s" % name)
            os.chdir(subdirectory)
    ##
    ## CLEANUP
    ##
    if options.cleanup :
        os.system("rm -r crab*")
        if os.path.exists("observed") :
            os.chdir(os.path.join(subdirectiry, "observed"))
            os.system("rm -r crab*")
            os.chdir(subdirectory)
    ##
    ## GOODNESS OF FIT
    ##
    if options.optGoodnessOfFit :
        ## determine mass value from directory name
        mass  = get_mass(directory)
        if options.optCollect :
            if os.path.exists("batch_collected_goodness_of_fit.root") :
                if options.fromScratch :
                    os.system("rm batch_collected_goodness_of_fit.root")
                else :
                    os.system("mv batch_collected_goodness_of_fit.root old_goodness_of_fit.root")
            os.system("hadd -f batch_collected_goodness_of_fit.root higgsCombineTest.GoodnessOfFit.mH{MASS}.[0-9]*.root".format(MASS=mass))
            ## clean up the files that have been combined
            os.system("rm higgsCombineTest.GoodnessOfFit.mH{MASS}.[0-9]*.root".format(MASS=mass))
            ## combine with previous submissions
            if os.path.exists("old_goodness_of_fit.root") :
                os.system("mv batch_collected_goodness_of_fit.root new_goodness_of_fit.root")
                os.system("hadd batch_collected_goodness_of_fit.root old_goodness_of_fit.root new_goodness_of_fit.root")
                os.system("rm old_goodness_of_fit.root new_goodness_of_fit.root")
        else :
            ## prepare workspace
            create_card_workspace(mass)
            ## if it does not exist already, create link to executable
            if not os.path.exists("combine") :
                os.system("cp -s $(which combine) .")
            ## in this special case toys are only run if expectedOnly is specified. The expected use case is that observed is run
            ## togther with the collection of individual toys. In this case no extra configurations should be needed to prevent
            ## limit.py from runnign a large number of toys again.
            if options.expectedOnly :
                print "combine -M GoodnessOfFit -m {mass} --algo saturated -t {toys} -s {seed} {user} {wdir}/tmp.root".format(
                    mass=mass, user=options.userOpt, toys=options.toys, seed=options.seed, wdir=options.workingdir)
                os.system("combine -M GoodnessOfFit -m {mass} --algo saturated -t {toys} -s {seed} {user} {wdir}/tmp.root".format(
                    mass=mass, user=options.userOpt, toys=options.toys, seed=options.seed, wdir=options.workingdir))
            ## run observed limit in any case if expectedOnly is not specified
            else:
                print "combine -M GoodnessOfFit -m {mass} --algo saturated {user} {wdir}/tmp.root".format(
                    mass=mass, user=options.userOpt, wdir=options.workingdir)
                os.system("combine -M GoodnessOfFit -m {mass} --algo saturated {user} {wdir}/tmp.root".format(
                    mass=mass, user=options.userOpt, wdir=options.workingdir))
    ##
    ## MAX-LIKELIHOOD
    ##
    if options.optMLFit :
        ## determine mass value from directory name
        mass  = get_mass(directory)
        if options.optCollect :
            ## NOTE the toys are only used for the band when run with these options.
            ## the expected is taken from the actual calculation to prevent miss-
            ## matches with the results of the HCG
            collect_labels = ["mass_scan", "fit_results"]
            collect_inputs = {
                'mass_scan'   : 'higgsCombineMLFIT.mH{MASS}-*-*.root',
                'fit_results' : 'higgsCombineTest.MaxLikelihoodFit.mH{MASS}-*-*.root',
                }
            for collect_file in collect_labels :
                if os.path.exists("batch_collected_%s.root" % collect_file) :
                    if options.fromScratch :
                        os.system("rm batch_collected_%s.root" % collect_file)
                    else :
                        os.system("mv batch_collected_%s.root old_%s.root" % (collect_file, collect_file))
                ## to allow for more files to be combined distinguish by first digit in a first
                ## iteration, than combine the resulting 10 files to the final output file.
                njob = 0
                globdir = collect_inputs[collect_file].format(MASS=mass)
                for job in glob.glob(globdir) :
                    njob=njob+1
                for idx in range(10 if njob>10 else njob) :
                    ## taking {IDX}* instead of *{IDX} produces uneven amount of toys in each file, but it is an easy trick to prevent an ambiguous pattern
                    inputfiles = collect_inputs[collect_file].replace('{MASS}-', '{MASS}-{IDX}')
                    os.system("hadd -f batch_collected_{LABEL}_{IDX}.root {INPUTFILES}".format(
                        LABEL=collect_file,
                        INPUTFILES=inputfiles.format(MASS=mass, IDX=idx),
                        MASS=mass,
                        IDX=idx
                        ))
                ## clean up the files that have been combined
                os.system("rm %s" % globdir)
                ## combined sub-combinations
                os.system("hadd batch_collected_%s.root batch_collected_%s_*.root"%(collect_file, collect_file))
                ## clean up the files that have been combined
                os.system("rm batch_collected_%s_*.root"%collect_file)
                ## combine with previous submissions
                if os.path.exists("old_%s.root"%collect_file) :
                    os.system("mv batch_collected_%s.root new_%s.root"%(collect_file, collect_file))
                    os.system("hadd batch_collected_%s.root old_%s.root new_%s.root"%(collect_file, collect_file, collect_file))
                    os.system("rm old_%s.root new_%s.root"%(collect_file, collect_file))
        else :
            ## prepare workspace
            create_card_workspace(mass)
            ## create sub-directory out from scratch
            if os.path.exists("out") :
                os.system("rm -r out")
            os.system("mkdir out")
            ## if it does not exist already, create link to executable
            if not os.path.exists("combine") :
                os.system("cp -s $(which combine) .")
            ## prepare fit option
            minuitopt = ""
            if options.minuit :
                minuitopt = "--minimizerAlgo minuit"
            stableopt = ""
            if options.stable_old:
                stableopt = "--robustFit=1 --stepSize=0.5  --minimizerStrategy=0 --minimizerTolerance=0.1 --preFitValue=0.1  --X-rtd FITTER_DYN_STEP  --cminFallbackAlgo=\"Minuit,0:0.001\" --keepFailures "
            if options.stable :
                stableopt = "--robustFit=1 --preFitValue=1. --X-rtd FITTER_NEW_CROSSING_ALGO --minimizerAlgoForMinos=Minuit2 --minimizerToleranceForMinos=0.01 --X-rtd FITTER_NEVER_GIVE_UP --X-rtd FITTER_BOUND --minimizerAlgo=Minuit2 --minimizerStrategy=0 --minimizerTolerance=0.001 --cminFallbackAlgo \"Minuit,0:0.001\" --keepFailures "
            stableopt+= "--rMin {MIN} --rMax {MAX} ".format(MIN=options.rMin, MAX=options.rMax)
            redirect = ""
            if options.hide_fitresult :
                redirect = '> /tmp/'+''.join(random.choice(string.ascii_uppercase + string.digits) for x in range(10))
            ## run maximum likelihood fit
            print "combine -M MaxLikelihoodFit -m {mass} {minuit} {stable} {user} {wdir}/tmp.root --out=out".format(
                mass=mass, minuit=minuitopt, stable=stableopt, user=options.userOpt, wdir=options.workingdir)
            os.system("combine -M MaxLikelihoodFit -m {mass} {minuit} {stable} {user} {wdir}/tmp.root --out=out {redir}".format(
                mass=mass, minuit=minuitopt, stable=stableopt, user=options.userOpt, wdir=options.workingdir, redir=redirect))
            ## change to sub-directory out and prepare formated output
            os.chdir(os.path.join(subdirectory, "out"))
            print "formating output..."
            if options.hide_fitresult :
                ## this is only done in txt mode. Other modes will currently not be supported with this option
                os.system("python $CMSSW_BASE/src/HiggsAnalysis/CombinedLimit/test/diffNuisances.py -A -a --stol 0.99 --stol 0.99 --vtol 99. --vtol2 99. -f text mlfit.root > mlfit.txt")
                os.system("head -n-1 mlfit.txt > mlfit.txt_blind")
                os.system("rm mlfit.txt")
            else:
                os.system("python $CMSSW_BASE/src/HiggsAnalysis/CombinedLimit/test/diffNuisances.py -A -a --stol 0.99 --stol 0.99 --vtol 99. --vtol2 99. -f text mlfit.root  > mlfit.txt" )
                os.system("python $CMSSW_BASE/src/HiggsAnalysis/CombinedLimit/test/diffNuisances.py -A -a --stol 0.99 --stol 0.99 --vtol 99. --vtol2 99. -f latex mlfit.root > mlfit.tex" )
                os.system("python $CMSSW_BASE/src/HiggsAnalysis/CombinedLimit/test/diffNuisances.py -A -a --stol 0.99 --stol 0.99 --vtol 99. --vtol2 99. -f html mlfit.root  > mlfit.html")
                ## add a version with only problematic values (the signal pull is not part of the listing)
                os.system("python $CMSSW_BASE/src/HiggsAnalysis/CombinedLimit/test/diffNuisances.py -A --vtol 1.0 --stol 0.99 --vtol2 2.0 --stol2 0.99 -f text  mlfit.root > mlfit_largest-pulls.txt")
                os.system("python $CMSSW_BASE/src/HiggsAnalysis/CombinedLimit/test/diffNuisances.py -A --vtol 1.0 --stol 0.99 --vtol2 2.0 --stol2 0.99 -f latex mlfit.root > mlfit_largest-pulls.tex")
                os.system("python $CMSSW_BASE/src/HiggsAnalysis/CombinedLimit/test/diffNuisances.py -A --vtol 1.0 --stol 0.99 --vtol2 2.0 --stol2 0.99 -f html  mlfit.root > mlfit_largest-pulls.html")
                os.system("python $CMSSW_BASE/src/HiggsAnalysis/CombinedLimit/test/diffNuisances.py -A --vtol 99. --stol 0.50 --vtol2 99. --stol2 0.90 -f text  mlfit.root > mlfit_largest-constraints.txt")
                os.system("python $CMSSW_BASE/src/HiggsAnalysis/CombinedLimit/test/diffNuisances.py -A --vtol 99. --stol 0.50 --vtol2 99. --stol2 0.90 -f latex mlfit.root > mlfit_largest-constraints.tex")
                os.system("python $CMSSW_BASE/src/HiggsAnalysis/CombinedLimit/test/diffNuisances.py -A --vtol 99. --stol 0.50 --vtol2 99. --stol2 0.90 -f html  mlfit.root > mlfit_largest-constraints.html")
        os.chdir(subdirectory)
    ##
    ## ML of toys
    ##
    if options.optMLFitToys:
        ## determine mass value from directory name
        mass  = get_mass(directory)
        ## prepare workspace
        create_card_workspace(mass)
        ## create sub-directory out from scratch
        if os.path.exists("out") :
            os.system("rm -r out")
        os.system("mkdir out")
        ## if it does not exist already, create link to executable
        if not os.path.exists("combine") :
            os.system("cp -s $(which combine) .")
        ## prepare fit option
        minuitopt = ""
        if options.minuit :
            minuitopt = "--minimizerAlgo minuit"
        stableopt = ""
        if options.stable_old:
            stableopt = "--robustFit=1 --stepSize=0.5  --minimizerStrategy=0 --minimizerTolerance=0.1 --preFitValue=0.1  --X-rtd FITTER_DYN_STEP  --cminFallbackAlgo=\"Minuit,0:0.001\" --keepFailures "
        if options.stable :
            stableopt = "--robustFit=1 --preFitValue=1. --X-rtd FITTER_NEW_CROSSING_ALGO --minimizerAlgoForMinos=Minuit2 --minimizerToleranceForMinos=0.01 --X-rtd FITTER_NEVER_GIVE_UP --X-rtd FITTER_BOUND --minimizerAlgo=Minuit2 --minimizerStrategy=0 --minimizerTolerance=0.001 --cminFallbackAlgo \"Minuit,0:0.001\" --keepFailures "
            stableopt+= "--rMin {MIN} --rMax {MAX} ".format(MIN=options.rMin, MAX=options.rMax)
<<<<<<< HEAD
        #toys_opts = "--toysFrequentist -t %s -s %s --expectSignal 1 --noErrors --minos none" % (options.toys, options.seed)
        #toys_opts = "-t %s -s %s --expectSignal 1 --noErrors --minos none" % (options.toys, options.seed)
        toys_opts = "-t %s -s %s --expectSignal 1" % (options.toys, options.seed)
=======
        toys_opts = "--toysFrequentist -t %s -s %s --expectSignal 1 --noErrors --minos none" % (options.toys, options.seed)
>>>>>>> bdfc4eca
        redirect = ""
        if options.hide_fitresult :
            redirect = '> /tmp/'+''.join(random.choice(string.ascii_uppercase + string.digits) for x in range(10))
        ## run maximum likelihood fit
        print "combine -M MaxLikelihoodFit -m {mass} {minuit} {stable} {user} {toys_opts} {wdir}/tmp.root --out=out".format(
            mass=mass, minuit=minuitopt, stable=stableopt, user=options.userOpt, wdir=options.workingdir, toys_opts=toys_opts)
        os.system("combine -M MaxLikelihoodFit -m {mass} {minuit} {stable} {user} {toys_opts} {wdir}/tmp.root --out=out {redir}".format(
            mass=mass, minuit=minuitopt, stable=stableopt, user=options.userOpt, wdir=options.workingdir, redir=redirect, toys_opts=toys_opts))
        ## change to sub-directory out and prepare formated output
        os.chdir(os.path.join(subdirectory, "out"))
    os.chdir(subdirectory)

    ##
    ## LIKELIHOOD-SCAN
    ##
    if options.optNLLScan :
        footprint = open("{DIR}/.scan".format(DIR=options.workingdir), "w")
        footprint.write("points : {POINTS}\n".format(POINTS=options.gridPoints))
        footprint.write("r : {RMIN} \t {RMAX}\n".format(RMIN=options.rMin, RMAX=options.rMax))
        footprint.close
        ## determine mass value from directory name
        mass  = get_mass(directory)
        ## prepare workspace
        model = []
        if "=" in options.fitModel :
            model = options.fitModel.split('=')
            create_card_workspace_with_physics_model(mass)
        elif options.fitModel == "" :
            create_card_workspace(mass)
        else :
            model = [options.fitModel]
        ## if it does not exist already, create link to executable
        if not os.path.exists("combine") :
            os.system("cp -s $(which combine) .")
        gridpointsOpts = ""
        options.fitAlgo = "grid"
        if options.fitAlgo == "grid" :
            if options.firstPoint == "" :
                gridpointsOpts = "--points %s --firstPoint 1 --lastPoint %s" % (options.gridPoints, options.gridPoints)
            else :
                gridpointsOpts = "--points %s --firstPoint %s --lastPoint %s" % (options.gridPoints, options.firstPoint, options.lastPoint)
            if options.fastScan :
                gridpointsOpts+= " --fastScan"
        ## do the likelihhod scan
        wsp = 'tmp' if len(model) == 0 else model[0]
        print "combine -M MultiDimFit -m {mass} --algo=grid {points} --rMin {min} --rMax {max} {user} {wdir}/{wsp}.root".format(
            mass=mass, points=gridpointsOpts, user=options.userOpt, min=options.rMin, max=options.rMax, wdir=options.workingdir, wsp=wsp)
        os.system("combine -M MultiDimFit -m {mass} --algo=grid {points} --rMin {min} --rMax {max} {user} {wdir}/{wsp}.root".format(
            mass=mass, points=gridpointsOpts, user=options.userOpt, min=options.rMin, max=options.rMax, wdir=options.workingdir, wsp=wsp))
    ##
    ## MULTIDIM-FIT
    ##
    if options.optMDFit :
        ## determine mass value from directory name
        mass  = get_mass(directory)
        ## prepare workspace
        model = []
        if "=" in options.fitModel :
            model = options.fitModel.split('=')
            create_card_workspace_with_physics_model(mass)
        elif options.fitModel == "" :
            print "You must configure a physics model to run this option"
            exit(1)
        else :
            model = [options.fitModel]
        if options.collect :
            ## combine outputs
            os.system("hadd -f higgsCombine{MODEL}.MultiDimFit.mH{MASS}.root higgsCombine*.MultiDimFit.mH{MASS}-[0-9]*-[0-9]*.root".format(
                MASS=mass, MODEL=model[0].upper()))
            ## cleanup
            os.system("rm higgsCombine*.MultiDimFit.mH{MASS}-[0-9]*-[0-9]*.root".format(MASS=mass))
            continue
        if not options.setupOnly :
            ## if it does not exist already, create link to executable
            if not os.path.exists("combine") :
                os.system("cp -s $(which combine) .")
            ## prepare fit options
            minuitopt = ""
            if options.minuit :
                minuitopt = "--minimizerAlgo minuit"
            stableopt = ""
            if options.stable :
                stableopt = "--robustFit=1 --stepSize=0.5  --minimizerStrategy=0 --minimizerTolerance=0.1 --preFitValue=0.1  --X-rtd FITTER_DYN_STEP  --cminFallbackAlgo=\"Minuit;0.001\" "
            ## set up grid points and grid options in case of likelihood scan (option --grid)
            gridpoints = ""
            if options.fitAlgo == "grid" :
                if options.firstPoint == "" :
                    gridpoints = "--points %s --firstPoint 1 --lastPoint %s" % (options.gridPoints, options.gridPoints)
                else :
                    gridpoints = "--points %s --firstPoint %s --lastPoint %s" % (options.gridPoints, options.firstPoint, options.lastPoint)
                if options.fastScan :
                    gridpoints+= " --fastScan"
            fitresults=  ""
            if options.saveResults :
                fitresults = " | grep -A 10 -E '\s*--- MultiDimFit ---\s*' > signal-strength.output"
            ## do the fit/scan
            print "combine -M MultiDimFit -m {mass} --algo={algo} -n {name} --cl {CL} {points} {minuit} {stable} {user} {wdir}/{input}.root {result}".format(
                mass=mass, algo=options.fitAlgo, name=options.name, CL=options.confidenceLevel, points=gridpoints, minuit=minuitopt, stable=stableopt, user=options.userOpt,
                wdir=options.workingdir, input=model[0], result=fitresults)
            os.system("combine -M MultiDimFit -m {mass} --algo={algo} -n {name} --cl {CL} {points} {minuit} {stable} {user} {wdir}/{input}.root {result}".format(
                mass=mass, algo=options.fitAlgo, name=options.name, CL=options.confidenceLevel, points=gridpoints, minuit=minuitopt, stable=stableopt, user=options.userOpt,
                wdir=options.workingdir, input=model[0], result=fitresults))
            if not options.firstPoint == "":
                os.system("mv higgsCombine{name}.MultiDimFit.mH{mass}.root higgsCombine{name}.MultiDimFit.mH{mass}-{label}.root".format(
                    name=options.name, mass=mass, label="%s-%s" % (options.firstPoint, options.lastPoint)))
                os.system("touch .done_{name}".format(name=options.name))
    ##
    ## SIGNIFICANCE
    ##
    if options.optSig :
        ## determine mass value from directory name
        mass  = get_mass(directory)
        ## create a hadd'ed file per crab directory if applicable
        ifile=0
        if not options.observedOnly :
            directoryList = os.listdir(".")
            for name in directoryList :
                if "crab_0" in name and not "." in name :
                    if os.path.exists("batch_collected_%s.root" % ifile) :
                        os.system("rm batch_collected_%s.root" % ifile)
                    os.system("hadd batch_collected_%s.root %s/res/*.root" % (ifile, name))
                    ifile=ifile+1
        ## prepare workspace
        if options.expectedOnly :
            if not ifile == 0 :
                print "using option: --expextedOnly on pre-processed toys. Workspace re-creation will be skipped."
            else :
                create_card_workspace(mass)
        else :
            create_card_workspace(mass)
        ## and finally hadd all sub files corresponding to each crab directory
        if not options.observedOnly :
            if os.path.exists("batch_collected.root") :
                os.system("rm batch_collected.root")
            if not ifile == 0 :
                os.system("hadd batch_collected.root batch_collected_*.root")
                os.system("rm batch_collected_*.root")
            else :
                ## calculate expected significance
                print "combine -M ProfileLikelihood -t {toys} --significance --signalForSignificance={sig} -m {mass} {wdir}/tmp.root".format(
                    toys=options.toys, sig=options.signal_strength, mass=mass, wdir=options.workingdir)
                os.system("combine -M ProfileLikelihood -t {toys} --significance --signalForSignificance={sig} -m {mass} {wdir}/tmp.root".format(
                    toys=options.toys, sig=options.signal_strength, mass=mass, wdir=options.workingdir))
                ## mv output to the name as expected from the output of a batch job, as this is what the plotting tools will expect.
                os.system("mv higgsCombineTest.ProfileLikelihood.mH125.123456.root batch_collected.root")
        if not options.expectedOnly :
            ## calculate observed significance
            print "combine -M ProfileLikelihood --significance -m {mass} {wdir}/tmp.root".format(mass=mass, wdir=options.workingdir)
            os.system("combine -M ProfileLikelihood --significance -m {mass} {wdir}/tmp.root".format(mass=mass, wdir=options.workingdir))
    ##
    ## SIGNIFICANCE (FREQUENTIST) OR PVALUE
    ##
    if options.optSigFreq or options.optPValue :
        ## determine mass value from directory name
        mass  = get_mass(directory)
        if options.optCollect :
            ## NOTE the toys are only used for the band when run with these options.
            ## the expected is taken from the actual calculation to prevent miss-
            ## matches with the results of the HCG
            if options.optSigFreq :
                collect_file ="significance"
            else :
                collect_file ="p-value"
            if os.path.exists("batch_collected_%s.root" %collect_file) :
                if options.fromScratch :
                    os.system("rm batch_collected_%s.root" %collect_file)
                else :
                    os.system("mv batch_collected_%s.root old_%s.root" %(collect_file, collect_file))
            ## to allow for more files to be combined distinguish by first digit in a first
            ## iteration, than combine the resulting 10 files to the final output file.
            njob = 0
            if options.optSigFreq :
                extension = 'SIG-obs.ProfileLikelihood'
            if options.optPValue :
                extension = 'PVAL-obs.ProfileLikelihood'
            globdir = "higgsCombine{EXT}.mH{MASS}-*-*.root".format(EXT=extension, MASS=mass)
            #print glob.glob(globdir)
            for job in glob.glob(globdir) :
                njob=njob+1
            for idx in range(10 if njob>10 else njob) :
                ## taking {IDX}* instead of *{IDX} produces uneven amount of toys in each file, but it is an easy trick to prevent an ambiguous pattern
                os.system("hadd -f batch_collected_{METHOD}_{IDX}.root higgsCombine{EXT}.mH{MASS}-{IDX}*-*.root".format(
                    METHOD=collect_file,
                    EXT=extension,
                    MASS=mass,
                    IDX=idx
                    ))
            ## clean up the files that have been combined
            os.system("rm %s" % globdir)
            ## combined sub-combinations
            os.system("hadd batch_collected_%s.root batch_collected_%s_*.root"%(collect_file, collect_file))
            ## clean up the files that have been combined
            os.system("rm batch_collected_%s_*.root"%collect_file)
            ## combine with previous submissions
            if os.path.exists("old_%s.root"%collect_file) :
                os.system("mv batch_collected_%s.root new_%s.root"%(collect_file, collect_file))
                os.system("hadd batch_collected_%s.root old_%s.root new_%s.root"%(collect_file, collect_file, collect_file))
                os.system("rm old_%s.root new_%s.root"%(collect_file, collect_file))
        ## prepare workspace
        create_card_workspace(mass)
        ## distinguish between (frequentist) significance and pvalue, which are conceptionally very similar
        pvalue = '--pvalue' if options.optPValue else ''
        if options.optSigFreq :
            extension = 'SIG'
        if options.optPValue :
            extension = 'PVAL'
        ## do the calculation a la HCG
        if not options.observedOnly :
            ## calculate expected p-value
            print "combine -M ProfileLikelihood -n {EXT}-exp --significance {pvalue} --expectSignal=1 -t -1 --toysFreq -m {mass} {user} {wdir}/tmp.root".format(
                EXT=extension, pvalue=pvalue, mass=mass, user=options.userOpt, wdir=options.workingdir)
            os.system("combine -M ProfileLikelihood -n {EXT}-exp --significance {pvalue} --expectSignal=1 -t -1 --toysFreq -m {mass} {user} {wdir}/tmp.root".format(
                EXT=extension, pvalue=pvalue, mass=mass, user=options.userOpt, wdir=options.workingdir))
        if not options.expectedOnly :
            ## calculate expected p-value
            print "combine -M ProfileLikelihood -n {EXT}-obs --significance {pvalue} -m {mass} {user} {wdir}/tmp.root".format(
                EXT=extension, pvalue=pvalue, mass=mass, user=options.userOpt,  wdir=options.workingdir)
            os.system("combine -M ProfileLikelihood -n {EXT}-obs --significance {pvalue} -m {mass} {user} {wdir}/tmp.root".format(
                EXT=extension, pvalue=pvalue, mass=mass, user=options.userOpt,  wdir=options.workingdir))
    ##
    ## ASYMPTOTIC
    ##
    if options.optAsym :
        ## determine mass value from directory name
        mass  = get_mass(directory)
        if options.optCollect :
            if os.path.exists("batch_collected_limit.root") :
                if options.fromScratch :
                    os.system("rm batch_collected_limit.root")
                else :
                    os.system("mv batch_collected_limit.root old_limit.root")
            ## to allow for more files to be combined distinguish by first digit in a first
            ## iteration, than combine the resulting 10 files to the final output file.
            njob = 0
            globdir = "higgsCombine-obs.Asymptotic.mH{MASS}-*-*.root".format(MASS=mass)
            #print glob.glob(globdir)
            for job in glob.glob(globdir) :
                njob=njob+1
            for idx in range(10 if njob>10 else njob) :
                ## taking {IDX}* instead of *{IDX} produces uneven amount of toys in each file, but it is an easy trick to prevent an ambiguous pattern
                os.system("hadd -f batch_collected_limit_{IDX}.root higgsCombine-obs.Asymptotic.mH{MASS}-{IDX}*-*.root".format(
                    MASS=mass,
                    IDX=idx
                    ))
            ## clean up the files that have been combined
            os.system("rm %s" % globdir)
            ## combined sub-combinations
            os.system("hadd batch_collected_limit.root batch_collected_limit_*.root")
            ## clean up the files that have been combined
            os.system("rm batch_collected_limit_*.root")
            ## combine with previous submissions
            if os.path.exists("old_limit.root") :
                os.system("mv batch_collected_limit.root new_limit.root")
                os.system("hadd batch_collected_limit.root old_limit.root new_limit.root")
                os.system("rm old_limit.root new_limit.root")
        ## prepare workspace
        model = []
        if options.optCollect and options.expectedOnly :
            print "No further model needed."
            pass
        else :
            if "=" in options.fitModel :
                model = options.fitModel.split('=')
                create_card_workspace_with_physics_model(mass)
            elif options.fitModel == "" :
                create_card_workspace(mass)
            else :
                model = [options.fitModel]
        ## if it does not exist already, create link to executable
        if not os.path.exists("combine") :
            os.system("cp -s $(which combine) .")
        ## prepare prefit option
        prefitopt = ""
        if options.noprefit :
            prefitopt = "-t -1"
        ## prepare fit option
        minuitopt = ""
        if options.minuit :
            minuitopt = "--minimizerAlgo minuit"
        qtildeopt = ""
        if options.qtilde :
            qtildeopt = "--qtilde 0"
        ## prepare mass options
        massopt = "-m %s " % mass
        ## run expected limits
        wsp = 'tmp' if len(model) == 0 else model[0]
        if not options.observedOnly :
            print "combine -M Asymptotic --run expected -C {cl} {minuit} {prefit} --minimizerStrategy {strategy} -n '-exp' {mass} {user} {wdir}/{wsp}.root".format(
                cl=options.confidenceLevel, minuit=minuitopt, prefit=prefitopt, strategy=options.strategy, mass=massopt, user=options.userOpt, wdir=options.workingdir, wsp=wsp)
            os.system("combine -M Asymptotic --run expected -C {cl} {minuit} {prefit} --minimizerStrategy {strategy} -n '-exp' {mass} {user} {wdir}/{wsp}.root".format(
                cl=options.confidenceLevel, minuit=minuitopt, prefit=prefitopt, strategy=options.strategy, mass=massopt, user=options.userOpt, wdir=options.workingdir, wsp=wsp))
        ## run observed limit
        if not options.expectedOnly :
            print "combine -M Asymptotic --run observed -C {cl} {minuit} --minimizerStrategy {strategy} -n '-obs' {qtilde} {mass} {user} {wdir}/{wsp}.root".format(
                cl=options.confidenceLevel, minuit=minuitopt, qtilde=qtildeopt, strategy=options.strategy, mass=massopt, user=options.userOpt, wdir=options.workingdir, wsp=wsp)
            os.system("combine -M Asymptotic --run observed -C {cl} {minuit} --minimizerStrategy {strategy} -n '-obs' {qtilde} {mass} {user} {wdir}/{wsp}.root".format(
                cl=options.confidenceLevel, minuit=minuitopt, qtilde=qtildeopt, strategy=options.strategy, mass=massopt, user=options.userOpt, wdir=options.workingdir, wsp=wsp))
    ##
    ## INJECTED2 (compute expected dataset using toys)
    ##
    if options.optInject:
        ## determine mass value from directory name
        mass  = get_mass(directory)
        ## prepare workspace
        model = []
        if "=" in options.fitModel :
            model = options.fitModel.split('=')
            create_card_workspace_with_physics_model(mass)
        elif options.fitModel == "" :
            create_card_workspace(mass)
        else :
            model = [options.fitModel]
        ## if it does not exist already, create link to executable
        if not os.path.exists("combine") :
            os.system("cp -s $(which combine) .")
        ## prepare prefit option
        prefitopt = ""
        if options.noprefit :
            prefitopt = "-t -1"
        ## prepare fit option
        minuitopt = ""
        if options.minuit :
            minuitopt = "--minimizerAlgo minuit"
        qtildeopt = ""
        if options.qtilde :
            qtildeopt = "--qtilde 0"
        ## prepare mass options
        massopt = "-m %s " % mass
        ## run expected limits
        wsp = 'tmp' if len(model) == 0 else model[0]
        #DSenerate toys
        command = "combine {wdir}/{wsp}.root -M GenerateOnly -t 1000 -m 125 --saveToys".format(
             user=options.userOpt, wdir=options.workingdir, wsp=wsp
        )
        print command
        os.system(command)
        os.system("mv higgsCombineTest.GenerateOnly.mH125.123456.root toys.root")
        command = "combine -M Asymptotic -t -1 --run expected -C {cl} {minuit} {prefit} --minimizerStrategy {strategy} -n '-exp' {mass} {user} {wdir}/{wsp}.root --toysFile=toys.root".format(
            cl=options.confidenceLevel, minuit=minuitopt, prefit=prefitopt, strategy=options.strategy, mass=massopt, user=options.userOpt, wdir=options.workingdir, wsp=wsp)
        print command
        os.system(command)
    ##
    ## CLS
    ##
    if options.optCLs :
        ## determine mass value from directory name
        mass  = get_mass(directory)
        ## create a hadd'ed file per crab directory
        ifile=0
        directoryList = os.listdir(".")
        for name in directoryList :
            if name.find("crab_0")>-1 and not name.find(".")>-1:
                if os.path.exists("batch_collected_%s.root" % ifile) :
                    os.system("rm batch_collected_%s.root" % ifile)
                os.system("hadd batch_collected_%s.root %s/res/*.root" % (ifile, name))
                ifile=ifile+1
        ## and finally hadd all sub files corresponding to each crab directory
        if os.path.exists("batch_collected.root") :
            os.system("rm batch_collected.root")
        if not ifile == 0 :
            os.system("hadd batch_collected.root batch_collected_*.root")
            os.system("rm batch_collected_*.root")
        if not options.expectedOnly :
            ## observed limit
            os.system("combine batch.root -M HybridNew -m %s --freq --grid=batch_collected.root" % mass)
        if not options.observedOnly :
            ## expected -2sigma
            os.system("combine batch.root -M HybridNew -m %s --freq --grid=batch_collected.root --expectedFromGrid 0.0275" % mass)
            ## expected -1sigma
            os.system("combine batch.root -M HybridNew -m %s --freq --grid=batch_collected.root --expectedFromGrid 0.1600" % mass)
            ## expected median
            os.system("combine batch.root -M HybridNew -m %s --freq --grid=batch_collected.root --expectedFromGrid 0.5000" % mass)
            ## expected +1sigma
            os.system("combine batch.root -M HybridNew -m %s --freq --grid=batch_collected.root --expectedFromGrid 0.8400" % mass)
            ## expected +2sigma
            os.system("combine batch.root -M HybridNew -m %s --freq --grid=batch_collected.root --expectedFromGrid 0.9750" % mass)
    ##
    ## BAYES
    ##
    if options.optBayes :
        ## determine mass value from directory name
        mass  = get_mass(directory)
        ## create a hadd'ed file per crab directory
        ifile=0
        directoryList = os.listdir(".")
        for name in directoryList :
            if name.find("crab_0")>-1 and not name.find(".")>-1:
                if os.path.exists("batch_collected_%s.root" % ifile) :
                    os.system("rm batch_collected_%s.root" % ifile)
                os.system("hadd batch_collected_%s.root %s/res/*.root" % (ifile, name))
                ifile=ifile+1
        ## and finally hadd all sub files corresponding to each crab directory
        if os.path.exists("batch_collected.root") :
            os.system("rm batch_collected.root")
        if not ifile == 0 :
            os.system("hadd batch_collected.root batch_collected_*.root")
            os.system("rm batch_collected_*.root")
        ## clean up from legacy of former trials to get the observed limit
        if os.path.exists("higgsCombineTest.MarkovChainMC.mH%s.root" % mass) :
            os.system("rm higgsCombineTest.MarkovChainMC.mH%s.root" % mass)
        ## in case the observed was calculated via crab just copy it to the head
        ## directory else run it interactively
        if os.path.exists("observed") :
            if not options.expectedOnly :
                os.system("cp observed/crab_0_*/res/higgsCombineTest.MarkovChainMC.mH{mass}*.root ./higgsCombineTest.MarkovChainMC.mH{mass}.root".format(mass=mass))
        else :
            os.system("combine -M MarkovChainMC -H {hint} --rMin {rMin} --rMax {rMax} -i {iter} --tries {tries} --mass {mass} {user} -d batch.root".format(
                hint=options.hint, rMin=options.rMin, rMax=options.rMax, tries=options.tries, mass=mass, user=options.userOpt, iter=options.iter))
    ##
    ## TANB
    ##
    if options.optTanb :
        ## determine mass value from directory name
        mass  = get_mass(directory)
        ## create a hadd'ed file per crab directory
        ifile=0
        directoryList = os.listdir(".")
        for name in directoryList :
            if name.find("crab_0")>-1 and not name.find(".")>-1:
                if os.path.exists("batch_collected_%s.root" % ifile) :
                    os.system("rm batch_collected_%s.root" % ifile)
                os.system("hadd batch_collected_%s.root %s/res/*.root" % (ifile, name))
                ifile=ifile+1
        ## and finally hadd all sub files corresponding to each crab directory
        if os.path.exists("batch_collected.root") :
            os.system("rm batch_collected.root")
        if not ifile == 0 :
            os.system("hadd batch_collected.root batch_collected_*.root")
            os.system("rm batch_collected_*.root")
        ## fetch workspace for the first best tanb point
        for wsp in directoryList :
            if re.match(r"batch_\d+(.\d\d)?.root", wsp) :
                if not options.expectedOnly :
                    ## observed limit
                    os.system("combine %s -M HybridNew -m %s --fullGrid --noUpdateGrid --freq --grid=batch_collected.root" % (wsp, mass))
                if not options.observedOnly :
                    ## expected -2sigma
                    os.system("combine %s -M HybridNew -m %s --freq --fullGrid --grid=batch_collected.root --expectedFromGrid 0.0275" % (wsp, mass))
                    ## expected -1sigma
                    os.system("combine %s -M HybridNew -m %s --freq --fullGrid --grid=batch_collected.root --expectedFromGrid 0.1600" % (wsp, mass))
                    ## expected median
                    os.system("combine %s -M HybridNew -m %s --freq --fullGrid --grid=batch_collected.root --expectedFromGrid 0.5000" % (wsp, mass))
                    ## expected +1sigma
                    os.system("combine %s -M HybridNew -m %s --freq --fullGrid --grid=batch_collected.root --expectedFromGrid 0.8400" % (wsp, mass))
                    ## expected +2sigma
                    os.system("combine %s -M HybridNew -m %s --freq --fullGrid --grid=batch_collected.root --expectedFromGrid 0.9750" % (wsp, mass))
                ## break after first success (assuming that all workspaces are fine to do the interpolation)
                break
    ##
    ## TANB+
    ##
    if options.optTanbPlus :
        ## determine mass value from directory name
        mass  = get_mass(directory)
        ## prepare prefit option
        prefitopt = ""
        if options.noprefit :
            prefitopt = "-t -1"
        ## prepare fit option
        minuitopt = ""
        if options.minuit :
            minuitopt = "--minimizerAlgo minuit"
        qtildeopt = ""
        if options.qtilde :
            qtildeopt = "--qtilde 0"
        ## prepare mass argument for limit calculation if configured such
        idx = directory.rfind("/")
        if idx == (len(directory) - 1):
            idx = directory[:idx - 1].rfind("/")
        ## list of all elements in the current directory
        tasks = []
        ## string for tanb inputfiles
        tanb_inputfiles = ""
        ## fetch workspace for each tanb point
        directoryList = os.listdir(".")
        for wsp in directoryList :
            if re.match(r"batch_\d+(.\d\d)?.root", wsp) :
                tanb_inputfiles += wsp.replace("batch", "point")+","
                tanb_string = wsp[wsp.rfind("_")+1:]
                if not options.refit :
                    tasks.append(
                        ["combine -M Asymptotic -n .tanb{tanb} --run both -C {CL} {minuit} {prefit} --minimizerStrategy {strategy} -m {mass} {user} {wsp}".format(
                        CL=options.confidenceLevel, minuit=minuitopt, prefit=prefitopt,strategy=options.strategy,mass=mass, wsp=wsp, user=options.userOpt, tanb=tanb_string),
                         "mv higgsCombine.tanb{tanb}.Asymptotic.mH{mass}.root point_{tanb}".format(mass=mass, tanb=tanb_string)
                         ]
                        )
        if options.tanbMultiCore == -1:
            for task in tasks:
                for subtask in task:
                    os.system(subtask)
        else:
            ## run in parallel using multiple cores
            parallelize(tasks, options.tanbMultiCore)
        tanb_inputfiles = tanb_inputfiles.rstrip(",")
        ## combine limits of individual tanb point to a single file equivalent to the standard output of --optCLs
        ## to be compatible with the output of the option --optTanb for further processing
        cmssw_base = os.environ["CMSSW_BASE"]
        cmd = cmssw_base+"/src/HiggsAnalysis/HiggsToTauTau/macros/asymptoticLimit.C+"
        ## clean up directory from former run
        os.system("rm higgsCombineTest.HybridNew*")
        if not options.expectedOnly :
            os.system(r"root -l -b -q {CMD}\(\"higgsCombineTest.HybridNew.mH{MASS}.root\",\"{FILES}\",2\)".format(CMD=cmd, MASS=mass, FILES=tanb_inputfiles))
        if not options.observedOnly :
            os.system(r"root -l -b -q {CMD}\(\"higgsCombineTest.HybridNew.mH{MASS}.quant0.027.root\",\"{FILES}\",2\)".format(CMD=cmd, MASS=mass, FILES=tanb_inputfiles))
            os.system(r"root -l -b -q {CMD}\(\"higgsCombineTest.HybridNew.mH{MASS}.quant0.160.root\",\"{FILES}\",2\)".format(CMD=cmd, MASS=mass, FILES=tanb_inputfiles))
            os.system(r"root -l -b -q {CMD}\(\"higgsCombineTest.HybridNew.mH{MASS}.quant0.500.root\",\"{FILES}\",2\)".format(CMD=cmd, MASS=mass, FILES=tanb_inputfiles))
            os.system(r"root -l -b -q {CMD}\(\"higgsCombineTest.HybridNew.mH{MASS}.quant0.840.root\",\"{FILES}\",2\)".format(CMD=cmd, MASS=mass, FILES=tanb_inputfiles))
            os.system(r"root -l -b -q {CMD}\(\"higgsCombineTest.HybridNew.mH{MASS}.quant0.975.root\",\"{FILES}\",2\)".format(CMD=cmd, MASS=mass, FILES=tanb_inputfiles))
    ## always remove all tmp remainders from the parallelized harvesting
    tmps = os.listdir(os.getcwd())
    for tmp in tmps :
        if tmp.find("tmp")>-1 :
            if options.firstPoint == "" :
                os.system("rm %s" % tmp)
    if os.path.exists("observed") :
        tmps = os.listdir("%s/observed" % os.getcwd())
        for tmp in tmps :
            if tmp.find("tmp")>-1 :
                os.system("rm observed/%s" % tmp)
    ## remove any previous hashes
    os.system("rm -f limit_hash_*")
    ## create hash file for this call, so we can use the norepeat feature.
    hash_file = get_hash_for_this_call()
    os.system("touch %s" % hash_file)
    print "done"<|MERGE_RESOLUTION|>--- conflicted
+++ resolved
@@ -558,13 +558,8 @@
         if options.stable :
             stableopt = "--robustFit=1 --preFitValue=1. --X-rtd FITTER_NEW_CROSSING_ALGO --minimizerAlgoForMinos=Minuit2 --minimizerToleranceForMinos=0.01 --X-rtd FITTER_NEVER_GIVE_UP --X-rtd FITTER_BOUND --minimizerAlgo=Minuit2 --minimizerStrategy=0 --minimizerTolerance=0.001 --cminFallbackAlgo \"Minuit,0:0.001\" --keepFailures "
             stableopt+= "--rMin {MIN} --rMax {MAX} ".format(MIN=options.rMin, MAX=options.rMax)
-<<<<<<< HEAD
         #toys_opts = "--toysFrequentist -t %s -s %s --expectSignal 1 --noErrors --minos none" % (options.toys, options.seed)
-        #toys_opts = "-t %s -s %s --expectSignal 1 --noErrors --minos none" % (options.toys, options.seed)
         toys_opts = "-t %s -s %s --expectSignal 1" % (options.toys, options.seed)
-=======
-        toys_opts = "--toysFrequentist -t %s -s %s --expectSignal 1 --noErrors --minos none" % (options.toys, options.seed)
->>>>>>> bdfc4eca
         redirect = ""
         if options.hide_fitresult :
             redirect = '> /tmp/'+''.join(random.choice(string.ascii_uppercase + string.digits) for x in range(10))
