--- conflicted
+++ resolved
@@ -94,7 +94,6 @@
 elif options.condor:
     pass
 else: # user wants to run on lsf
-<<<<<<< HEAD
     pass
     #sub = subprocess.Popen(['bsub'], stdout=subprocess.PIPE, stderr=subprocess.PIPE)
     #stderr = ''
@@ -103,16 +102,7 @@
     #    print errmsg
     #    # raise ValueError(errmsg)
     #    sys.exit(1)
-=======
-    sub = subprocess.Popen(['bsub'], stdout=subprocess.PIPE, stderr=subprocess.PIPE)
-    stderr = ''
-    if stderr.startswith('bsub error'):
-        errmsg = 'lxb-limit.py: if you want to run on lsf, you need to log to lxplus. ABORTING'
-        print errmsg
-        # raise ValueError(errmsg)
-        sys.exit(1)
 
->>>>>>> bdfc4eca
 ## create a random stamp fro multiply submission
 stamp=''.join(random.choice(string.ascii_uppercase + string.digits) for x in range(10))
 ## main submission script
