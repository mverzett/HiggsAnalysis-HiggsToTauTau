--- conflicted
+++ resolved
@@ -138,11 +138,7 @@
     one decay-channel, event-category and run period.
     """
     tmp  = '/dev/null'
-<<<<<<< HEAD
-    print "<extractor>: path = %s, period = %s" % (path, period)
-=======
     #print "<extractor>: path = %s, period = %s" % (path, period)
->>>>>>> df63fcd3
     ## determine luminosity per channel
     lumi = {}
     if period == "7TeV" :
@@ -206,19 +202,6 @@
     if '_8_' in  path:
         category = ['nobtag','8']
     if '_9_' in  path:
-<<<<<<< HEAD
-        category = 'btag'
-    if '_10_' in  path:
-        category = 'nobtag_low'
-    if '_11_' in  path:
-        category = 'nobtag_medium'
-    if '_12_' in  path:
-        category = 'nobtag_high'    
-    if '_13_' in  path:
-        category = 'btag_low'
-    if '_14_' in  path:
-        category = 'btag_high'    
-=======
         category = ['btag','9']
     if '_10_' in  path:
         category = ['nobtag_low','10']
@@ -230,7 +213,6 @@
         category = ['btag_low','13']
     if '_14_' in  path:
         category = ['btag_high','14']    
->>>>>>> df63fcd3
 
     ## determine cross section for SM Higgs (in pb)
     if options.analysis == "sm" :
@@ -515,13 +497,6 @@
         ## sum up uncertainty of total signal rate
         uncert_sig_split = []
         uncert_sig_summed = 0
-<<<<<<< HEAD
-        if options.analysis == "mssm" or options.analysis == "mssm_taupt" :
-            uncert_sig_split.append(math.sqrt(xsec["ggH"]*BR*xsec["ggH"]*BR*uncert_sig[2])*rate_sig[0])
-            uncert_sig_split.append(math.sqrt(xsec["bbH"]*BR*xsec["bbH"]*BR*uncert_sig[3])*rate_sig[1])
-            uncert_sig_summed+=uncert_sig_split[0]*uncert_sig_split[0]
-            uncert_sig_summed+=uncert_sig_split[1]*uncert_sig_split[1]
-=======
         if options.analysis == "mssm" or options.analysis == "mssm_taupt" : 
             if options.postfit :        
                 uncert_sig_split.append(in_str["ggH"][1]*(rate_sig[0]+rate_sig_h[0]+rate_sig_H[0]))
@@ -532,8 +507,7 @@
                 uncert_sig_split.append(math.sqrt(xsec["ggA"]*BR["Att"]*xsec["ggA"]*BR["Att"]*uncert_sig[2])*(rate_sig[0]+rate_sig_h[0]+rate_sig_H[0]))
                 uncert_sig_split.append(math.sqrt(xsec["bbA"]*BR["Att"]*xsec["bbA"]*BR["Att"]*uncert_sig[3])*(rate_sig[1]+rate_sig_h[1]+rate_sig_H[1]))
                 uncert_sig_summed+=uncert_sig_split[0]*uncert_sig_split[0]
-                uncert_sig_summed+=uncert_sig_split[1]*uncert_sig_split[1]             
->>>>>>> df63fcd3
+                uncert_sig_summed+=uncert_sig_split[1]*uncert_sig_split[1] 
         else :
             for i in range(0, len(rate_sig)):
                 ## NEED TO INCLUDE POSTFIT FOR SM ALSO!!!
@@ -581,11 +555,7 @@
         yields.close()
     
         efficiencies = open('eff_'+channel+'_'+period+'.tmp','a')
-<<<<<<< HEAD
-        efficiencies.write(channel+'_'+category+"\n")
-=======
         efficiencies.write(channel+'_'+category[0]+"\n")
->>>>>>> df63fcd3
         if options.analysis == "mssm" or options.analysis == "mssm_taupt" :
             if len(rate_sig)>1 :
                 ## for mssm the yield needs to be multiplied with xsec*BR
