#!/usr/bin/env python
from optparse import OptionParser, OptionGroup
from HiggsAnalysis.HiggsToTauTau.LimitsConfig import configuration
import os

## set up the option parser
parser = OptionParser(usage="usage: %prog [options] ARGs",
                      description="This is a script to reload the Summer13 analysis for the main analyses [bbb, no-bbb] and potential cross check analyses [mvis, incl]. ARGs corresponds to the masses, for which to setup the structure.")
<<<<<<< HEAD
parser.add_option("-c", "--channels", dest="channels", default="em mt et tt", type="string",
                  help="List of channels, for which the datacards should be copied. The list should be embraced by call-ons and separeted by whitespace or comma. Available channels are mm, em, mt, et, tt, vhtt, hmm, hbb. [Default: \"em mt et tt\"]")
parser.add_option("-p", "--periods", dest="periods", default="7TeV 8TeV", type="string",
                  help="List of run periods for which the datacards are to be copied. [Default: \"7TeV 8TeV\"]")
parser.add_option("-a", "--analyses", dest="analyses", default="no-bbb, bbb, bbb:hww-bg",
                  help="Type of analyses to be considered for updating. Lower case is required. Possible choices are: \"no-bbb, bbb, bbb:hww-bg, mvis, inclusive\" [Default: \"no-bbb, bbb, bbb:hww-bg\"]")
=======
parser.add_option("-a", "--analyses", dest="analyses", default="no-bbb, bbb",
                  help="Type of analyses to be considered for updating. Lower case is required. Possible choices are: \"no-bbb, bbb, mvis, inclusive\" [Default: \"no-bbb, bbb\"]")
>>>>>>> 1fa4cab6
parser.add_option("--label", dest="label", default="", type="string", 
                  help="Possibility to give the setups, aux and LIMITS directory a index (example LIMITS-bbb). [Default: \"\"]")
parser.add_option("--blind-datacards", dest="blind_datacards", default=False, action="store_true",
                  help="Option to blind datacards. Also needs to be turned on to inject SM to datacards. [Default: False]")
parser.add_option("--extra-templates", dest="extra_templates", default="", type="string", help="List of extra background or signal templates which should be injected to the asimov dataset. Needs to be comma seperated list. Here used to inject SM signal into MSSM datacards. [Default: \"\"]")
parser.add_option("--ignore-during-scaling", dest="do_not_scales", default="ee mm vhtt", type="string",
                  help="List of channels, which the scaling by cross seciton times BR shoul not be applied. The list should be embraced by call-ons and separeted by whitespace or comma. [Default: \"vhtt ee mm\"]")
parser.add_option("--hww-mass", dest="hww_mass", default='', type="string",
                  help="specify this option if you want to fix the hww contributions for the channels em and vhtt to a given mass. This configuration applies to hww as part of the signal. When an empty string is given the mass will be scanned. For analysis hhw-bg, where hww signal contributions are defined as background in any case mH=125 GeV willbe chosenindependent from this configuration. [Default: '']")
parser.add_option("--hww-scale", dest="hww_scale", default='1.', type="string",
                  help="specify the scale factor for the hww contribution here. The scale factor should be relative to the SM expectation. [Default: 1.]")
parser.add_option("--add-0jet-signal", dest="add_0jet_signal", default=False, action="store_true",
                  help="Specify this option to add the signal in the 0jet event categories of the main channels. [Default: False]")
parser.add_option("--add-mutau-soft", dest="add_mutau_soft", default=False, action="store_true",
                  help="Specify this option to add the soft muon pt analysis. [Default: False]")
parser.add_option("--update-all", dest="update_all", default=False, action="store_true",
                  help="update everything from scratch. If not specified use the following options to specify, which parts of the reload you want to run. [Default: False]")
parser.add_option("--update-setup", dest="update_setup", default=False, action="store_true",
                  help="update root input files from cvs and rescale all input files by SM Higgs cross section. [Default: False]")
parser.add_option("--update-aux", dest="update_aux", default=False, action="store_true",
                  help="update aux directory for the indicated analyses. [Default: False]")
parser.add_option("--update-LIMITS", dest="update_limits", default=False, action="store_true",
                  help="update LIMITS directory for the indicated analyses. [Default: False]")
parser.add_option("--drop-list", dest="drop_list", default="",  type="string",
                  help="The full path to the list of uncertainties to be dropped from the datacards due to pruning. If this string is empty no prunig will be applied. [Default: \"\"]")
parser.add_option("-c", "--config", dest="config", default="{CMSSW}/src/HiggsAnalysis/HiggsToTauTau/limits.config".format(CMSSW=os.getenv('CMSSW_BASE')),
                  help="Configuration file to be used for the setup [Default: \"\"]")

## check number of arguments; in case print usage
(options, args) = parser.parse_args()
if len(args) < 1 :
    #parser.print_usage()
    args.append("110-145:5")
    #exit(1)

import glob 
from HiggsAnalysis.HiggsToTauTau.utils import parseArgs

## masses
masses = args
## do_not_scales
do_not_scales = options.do_not_scales.split()
for idx in range(len(do_not_scales)) : do_not_scales[idx] = do_not_scales[idx].rstrip(',')
## analyses
analyses = options.analyses.split()
for idx in range(len(analyses)) : analyses[idx] = analyses[idx].rstrip(',')
## CMSSW_BASE
cmssw_base=os.environ['CMSSW_BASE']
## setup a backup directory
os.system("mkdir -p backup")
## configuration
config=configuration('sm', options.config)

## define inputs from cvs; Note: not all analyses are available for all inputs
directories = {}
from HiggsAnalysis.HiggsToTauTau.summer13_analyses_cfg import htt_ee, htt_mm, htt_em, htt_et, htt_mt, htt_tt, vhtt
for chn in config.channels:
    if chn != 'vhtt':
        directories[chn] = locals()['htt_'+chn](config.inputs[chn])
    else:
        directories[chn] = locals()[chn](config.inputs[chn])

## postfix pattern for input files
patterns = {
    'no-bbb' : '',
    'bbb'    : '',
    }

if options.update_all :
    options.update_setup     = True
    options.update_aux       = True
    options.update_limits    = True

print "# --------------------------------------------------------------------------------------"
print "# doSM.py "
print "# --------------------------------------------------------------------------------------"
print "# You are using the following configuration: "
<<<<<<< HEAD
print "# --channels                :", options.channels
print "# --periods                 :", options.periods
print "# --analyses                :", options.analyses
print "# --label                   :", options.label
print "# --drop-list               :", options.drop_list
print "# --ignore-during-scaling   :", options.do_not_scales
print "# --hww-mass                :", 'free' if options.hww_mass == '' else options.hww_mass
print "# --hww-scale               :", options.hww_scale
print "# --add-0jet-signal         :", options.add_0jet_signal
print "# --add-mutau-soft          :", options.add_mutau_soft
print "# --blind-datacards         :", options.blind_datacards
print "# --extra-templates         :", options.extra_templates
print "# --------------------------------------------------------------------------------------"
print "# --inputs-ee               :", options.inputs_ee
print "# --inputs-mm               :", options.inputs_mm
print "# --inputs-em               :", options.inputs_em
print "# --inputs-et               :", options.inputs_et
print "# --inputs-mt               :", options.inputs_mt
print "# --inputs-tt               :", options.inputs_tt
print "# --inputs-vhtt             :", options.inputs_vhtt
=======
print "# --channels        :", config.channels
print "# --periods         :", config.periods
print "# --analyses        :", options.analyses
print "# --label           :", options.label
print "# --drop-list       :", options.drop_list
print "# --do-not-scales   :", options.do_not_scales
print "# --add-mutau-soft  :", options.add_mutau_soft
print "# --------------------------------------------------------------------------------------"
for chn in config.channels:
    print "# --inputs-"+chn+"       :", config.inputs[chn]
>>>>>>> 1fa4cab6
print "# --------------------------------------------------------------------------------------"
print "# --update-setup            :", options.update_setup
print "# --update-aux              :", options.update_aux
print "# --update-LIMITS           :", options.update_limits
print "# Check option --help in case of doubt about the meaning of one or more of these confi-"
print "# guration parameters.                           "
print "# --------------------------------------------------------------------------------------"

## add 0jet signal to the main channels
def add_zero_jet(path) :
    """
    Add signal to the 0jet event categories
    """
    os.system("modify_cgs.py --setup {PATH} --channels mt --periods 7TeV 8TeV --categories 00 01 02 --add-to-signal ggH qqH VH".format(PATH=path))
    os.system("modify_cgs.py --setup {PATH} --channels mt --periods      8TeV --categories 10 11 12 --add-to-signal ggH qqH VH".format(PATH=path))
    os.system("modify_cgs.py --setup {PATH} --channels et --periods 7TeV 8TeV --categories 00 01 02 --add-to-signal ggH qqH VH".format(PATH=path))
    os.system("modify_cgs.py --setup {PATH} --channels em --periods 7TeV 8TeV --categories 00 01    --add-to-signal ggH qqH VH".format(PATH=path))    

## setup main directory 
setup="{CMSSW_BASE}/src/.setup{LABEL}".format(CMSSW_BASE=cmssw_base, LABEL=options.label)

if options.update_setup :
    print "##"
    print "## update input files from cvs:"
    print "##"
    ## remove existing cash
    if os.path.exists("{CMSSW_BASE}/src/.setup{LABEL}".format(CMSSW_BASE=cmssw_base, LABEL=options.label)):
        os.system("rm -r {CMSSW_BASE}/src/.setup{LABEL}".format(CMSSW_BASE=cmssw_base, LABEL=options.label))
    os.system("cp -r {CMSSW_BASE}/src/HiggsAnalysis/HiggsToTauTau/setup {CMSSW_BASE}/src/.setup{LABEL}".format(CMSSW_BASE=cmssw_base, LABEL=options.label))

    for chn in config.channels :
        print "... copy files for channel:", chn
        ## remove legacy
        for file in glob.glob("{SETUP}/{CHN}/*inputs-sm-*.root".format(SETUP=setup, CHN=chn)) :
            os.system("rm %s" % file)
        for per in config.periods :
            if directories[chn][per] == 'None' :
                continue
            for ana in analyses :
                pattern = ''
                if ana in patterns.keys() :
                    pattern = patterns[ana]
                source="{CMSSW_BASE}/src/auxiliaries/shapes/{DIR}/{CHN}.inputs-sm-{PER}{PATTERN}.root".format(
                    CMSSW_BASE=cmssw_base,
                    DIR=directories[chn][per],
                    CHN=chn+'_*' if chn == 'vhtt' else 'htt_'+chn,
                    PER=per,
                    PATTERN=pattern
                    )
                for file in glob.glob(source) :
                    os.system("cp -v {SOURCE} {SETUP}/{CHN}/".format(
                        SOURCE=file,
                        SETUP=setup,
                        CHN=chn
                        ))
    if 'vhtt' in config.channels :
        for per in config.periods :
            if directories['vhtt'][per] == 'None' :
                continue
            for ana in analyses :
                pattern = patterns[ana]
                if not os.path.exists("{SETUP}/vhtt/vhtt.inputs-sm-{PER}{PATTERN}.root".format(SETUP=setup, PER=per, PATTERN=pattern)):
                    os.system("hadd {SETUP}/vhtt/vhtt.inputs-sm-{PER}{PATTERN}.root {SETUP}/vhtt/vhtt_*.inputs-sm-{PER}{PATTERN}.root".format(
                        SETUP=setup,
                        PER=per,
                        PATTERN=pattern
                        ))
                    os.system("rm {SETUP}/vhtt/vhtt_*.inputs-sm-{PER}{PATTERN}.root".format(
                        SETUP=setup,
                        PER=per,
                        PATTERN=pattern
                        ))
    ## apply horizontal morphing for processes, which have not been simulated for 7TeV: ggH_hww145, qqH_hww145
    for file in glob.glob("{SETUP}/em/htt_em.inputs-sm-7TeV*.root".format(SETUP=setup)) :
        os.system("horizontal-morphing.py --categories 'emu_0jet_low,emu_0jet_high,emu_1jet_low,emu_1jet_high,emu_vbf_loose' --samples '{SIGNAL}' --uncerts 'QCDscale_ggH1in,CMS_scale_e_7TeV' --masses '140,150' --step-size 5 -v {INPUT}".format(INPUT=file, SIGNAL='ggH_hww{MASS}'))
        os.system("horizontal-morphing.py --categories 'emu_0jet_low,emu_0jet_high,emu_1jet_low,emu_1jet_high,emu_vbf_loose' --samples '{SIGNAL}' --uncerts 'CMS_scale_e_7TeV' --masses '140,150' --step-size 5 -v {INPUT}".format(INPUT=file, SIGNAL='qqH_hww{MASS}'))
<<<<<<< HEAD
    ## scale to SM cross section (main processes and all channels tbu those listed in do_not_scales)
    for chn in channels :
=======
    ## scale to SM cross section
    for chn in config.channels :
>>>>>>> 1fa4cab6
        for file in glob.glob("{SETUP}/{CHN}/*-sm-*.root".format(SETUP=setup, CHN=chn)) :
            ## vhtt is NOT scaled to 1pb. So nothing needs to be doen here
            if not chn in do_not_scales :
                os.system("scale2SM.py -i {FILE} -s 'ggH, qqH, VH, WH, ZH' {MASSES}".format(
                    FILE=file,
                    MASSES=' '.join(masses)
                    ))
<<<<<<< HEAD
    if 'em' in channels :
=======
    if 'em' in config.channels : ## move back to XYZ->em
>>>>>>> 1fa4cab6
        print "##"
        print "## --->>> adding extra scale for htt_hww contribution in em <<<---"
        print "##"
        ## special treatment for channels which include contributions from hww
        hww_processes = ['ggH_hww', 'qqH_hww']
        ## BR ratios: hww/htt as function of the mass
        hww_over_htt = {
            # mass     hww    htt  WW->2l2v
            '90'  : 0.00209/0.0841*3*0.108*3*0.108,
            '95'  : 0.00472/0.0841*3*0.108*3*0.108,
            '100' : 0.01110/0.0836*3*0.108*3*0.108,
            '105' : 0.02430/0.0825*3*0.108*3*0.108,
            '110' : 0.04820/0.0802*3*0.108*3*0.108,
            '115' : 0.08670/0.0765*3*0.108*3*0.108,
            '120' : 0.14300/0.0710*3*0.108*3*0.108,
            '125' : 0.21600/0.0637*3*0.108*3*0.108,
            '130' : 0.30500/0.0548*3*0.108*3*0.108,
            '135' : 0.40300/0.0452*3*0.108*3*0.108,
            '140' : 0.50300/0.0354*3*0.108*3*0.108,
            '145' : 0.60200/0.0261*3*0.108*3*0.108,
            }
        ## multiply with proper xsec and correct for proper BR everywhere, where any of the above processes occurs
        for file in glob.glob("{SETUP}/em/*inputs-sm-*.root".format(SETUP=setup)) :
            os.system("scale2SM.py -i {FILE} -s '{PROCS}' {MASSES}".format(
                FILE=file,
                PROCS=', '.join(hww_processes),
                MASSES=' '.join(masses)
                ))
            for proc in hww_processes :
                for mass in parseArgs(masses) :
                    os.system(r"root -l -b -q {CMSSW_BASE}/src/HiggsAnalysis/HiggsToTauTau/macros/rescaleSignal.C+\(true,{SCALE},\"{INPUTFILE}\",\"{PROCESS}\",0\)".format(
                        CMSSW_BASE=os.environ.get("CMSSW_BASE"),
                        SCALE=hww_over_htt[str(mass)]*float(options.hww_scale),
                        INPUTFILE=file,
                        PROCESS=proc+str(mass)
                        ))
    ## set up directory structure
    dir = "{CMSSW_BASE}/src/setups{LABEL}".format(CMSSW_BASE=cmssw_base, LABEL=options.label)
    if os.path.exists(dir) :
        if os.path.exists(dir.replace('src/', 'src/backup/')):
            os.system("rm -r "+dir.replace('src/', 'src/backup/'))
        os.system("mv {DIR} {CMSSW_BASE}/src/backup/".format(DIR=dir, CMSSW_BASE=cmssw_base))
    os.system("mkdir -p {DIR}".format(DIR=dir))
    for ana in analyses :
        if 'hww-bg' in ana :
            continue
        os.system("cp -r {SETUP} {DIR}/{ANA}".format(SETUP=setup, DIR=dir, ANA=ana))
        ##
        ## CENTRAL
        ##
        if ana == 'no-bbb' :
            print "##"
            print "## update no-bbb directory in setup:"
            print "##"
            if options.add_0jet_signal :
                add_zero_jet(dir+'/'+ana)
        ##
        ## BIN-BY-BIN
        ##
        if ana == 'bbb' :
            print "##"
            print "## update bbb    directory in setup:"
<<<<<<< HEAD
            print "##"
            if options.add_0jet_signal :
                add_zero_jet(dir+'/'+ana)
            if 'ee' in channels :
                #if '7TeV' in periods :
                #    ## setup bbb uncertainties for ee 7TeV 
                #    os.system("add_bbb_errors.py 'ee:7TeV:01,03,04:ZTT,ZEE,TTJ' --normalize -f --in {DIR}/{ANA} --out {DIR}/{ANA}-tmp --threshold 0.10".format(
                #        DIR=dir,
                #        ANA=ana
                #        ))
                if '8TeV' in periods :
                    ## setup bbb uncertainties for ee 8TeV 
                    os.system("add_bbb_errors.py 'ee:8TeV:01,03,04:ZTT,ZEE,TTJ' --normalize -f --in {DIR}/{ANA} --out {DIR}/{ANA}-tmp --threshold 0.10".format(
                        DIR=dir,
                        ANA=ana
                        ))
                os.system("rm -rf {DIR}/{ANA}".format(DIR=dir, ANA=ana))
                os.system("mv {DIR}/{ANA}-tmp {DIR}/{ANA}".format(DIR=dir, ANA=ana))                            
            if 'mm' in channels :
                #if '7TeV' in periods :
                #    ## setup bbb uncertainties for mm 7TeV
                #    os.system("add_bbb_errors.py 'mm:7TeV:01,03,04:ZTT,ZMM,TTJ' --normalize -f --in {DIR}/{ANA} --out {DIR}/{ANA}-tmp --threshold 0.10".format(
                #        DIR=dir,
                #        ANA=ana
                #        ))
                if '8TeV' in periods :
                    ## setup bbb uncertainties for mm 8TeV
                    os.system("add_bbb_errors.py 'mm:8TeV:01,03,04:ZTT,ZMM,TTJ' --normalize -f --in {DIR}/{ANA} --out {DIR}/{ANA}-tmp --threshold 0.10".format(
                        DIR=dir,
                        ANA=ana
                        ))
                os.system("rm -rf {DIR}/{ANA}".format(DIR=dir, ANA=ana))
                os.system("mv {DIR}/{ANA}-tmp {DIR}/{ANA}".format(DIR=dir, ANA=ana))                    
            if 'em' in channels :
                if '7TeV' in periods :
                    ## setup bbb uncertainties for em 7TeV
                    os.system("add_bbb_errors.py 'em:7TeV:01,03,04:Fakes' --normalize -f --in {DIR}/{ANA} --out {DIR}/{ANA}-tmp --threshold 0.10".format(
                        DIR=dir,
                        ANA=ana
                        ))
                    os.system("add_bbb_errors.py 'em:7TeV:04:EWK' --normalize -f --in {DIR}/{ANA} --out {DIR}/{ANA}-tmp --threshold 0.10".format(
                        DIR=dir,
                        ANA=ana
                        ))
                if '8TeV' in periods :
                    ## setup bbb uncertainties for em 8TeV
                    os.system("add_bbb_errors.py 'em:8TeV:01,03,04,05:Fakes' --normalize -f --in {DIR}/{ANA} --out {DIR}/{ANA}-tmp --threshold 0.10".format(
                        DIR=dir,
                        ANA=ana
                        ))
                    os.system("add_bbb_errors.py 'em:8TeV:04,05:EWK' --normalize -f --in {DIR}/{ANA} --out {DIR}/{ANA}-tmp --threshold 0.10".format(
                        DIR=dir,
                        ANA=ana
                        ))
                os.system("rm -rf {DIR}/{ANA}".format(DIR=dir, ANA=ana))
                os.system("mv {DIR}/{ANA}-tmp {DIR}/{ANA}".format(DIR=dir, ANA=ana))                
            if 'et' in channels :
                if '7TeV' in periods :
                    ## setup bbb uncertainties for et 7TeV
                    os.system("add_bbb_errors.py 'et:7TeV:01,02,04,05,06:ZL,ZJ,QCD>W' --normalize -f --in {DIR}/{ANA} --out {DIR}/{ANA}-tmp --threshold 0.10".format(
                        DIR=dir,
                        ANA=ana
                        ))
                if '8TeV' in periods :
                    ## setup bbb uncertainties for et 8TeV
                    os.system("add_bbb_errors.py 'et:8TeV:01,02,04,05,06,07:ZL,ZJ,QCD>W'  --normalize -f --in {DIR}/{ANA} --out {DIR}/{ANA}-tmp --threshold 0.10".format(
                        DIR=dir,
                        ANA=ana
                        ))
                os.system("rm -rf {DIR}/{ANA}".format(DIR=dir, ANA=ana))
                os.system("mv {DIR}/{ANA}-tmp {DIR}/{ANA}".format(DIR=dir, ANA=ana))
            if 'mt' in channels :
                if '7TeV' in periods :
                    ## setup bbb uncertainties for mt 7TeV
                    os.system("add_bbb_errors.py 'mt:7TeV:01,02,04,05,06:ZL,ZJ,QCD>W' --normalize -f --in {DIR}/{ANA} --out {DIR}/{ANA}-tmp --threshold 0.10".format(
                        DIR=dir,
                        ANA=ana
                        ))
                if '8TeV' in periods :
                    ## setup bbb uncertainties for mt 8TeV
                    os.system("add_bbb_errors.py 'mt:8TeV:01,02,04,05,06,07{SOFT}:ZL,ZJ,QCD>W'  --normalize -f --in {DIR}/{ANA} --out {DIR}/{ANA}-tmp --threshold 0.10".format(
                        DIR=dir,
                        ANA=ana,
                        SOFT=',10,11,12,13,15,16' if options.add_mutau_soft else ''                        
                        ))
                os.system("rm -rf {DIR}/{ANA}".format(DIR=dir, ANA=ana))
                os.system("mv {DIR}/{ANA}-tmp {DIR}/{ANA}".format(DIR=dir, ANA=ana))                
            if 'tt' in channels :
                if '8TeV' in periods :
                    ## setup bbb uncertainties for tt
                    os.system("add_bbb_errors.py 'tt:8TeV:00,01,02:ZTT,QCD' --normalize -f --in {DIR}/{ANA} --out {DIR}/{ANA}-tmp --threshold 0.01".format(
                        DIR=dir,
                        ANA=ana
                        ))
                os.system("rm -rf {DIR}/{ANA}".format(DIR=dir, ANA=ana))
                os.system("mv {DIR}/{ANA}-tmp {DIR}/{ANA}".format(DIR=dir, ANA=ana))
            if 'vhtt' in channels :
                if '7TeV' in periods :
                    ## setup bbb uncertainties for vhtt
                    os.system("add_bbb_errors.py 'vhtt:7TeV:00:fakes' --normalize -f --in {DIR}/{ANA} --out {DIR}/{ANA}-tmp --threshold 0.10".format(
                        DIR=dir,
                        ANA=ana
                        ))
                    os.system("add_bbb_errors.py 'vhtt:7TeV:01:fakes' --normalize -f --in {DIR}/{ANA} --out {DIR}/{ANA}-tmp --threshold 0.10".format(
                        DIR=dir,
                        ANA=ana
                        ))
                    #os.system("add_bbb_errors.py 'vhtt:7TeV:02:fakes' --normalize -f --in {DIR}/{ANA} --out {DIR}/{ANA}-tmp --threshold 0.10".format(
                    #    DIR=dir,
                    #    ANA=ana
                    #    ))
                    os.system("add_bbb_errors.py 'vhtt:7TeV:03:Zjets' --normalize -f --in {DIR}/{ANA} --out {DIR}/{ANA}-tmp --threshold 0.10".format(
                        DIR=dir,
                        ANA=ana
                        ))
                    os.system("add_bbb_errors.py 'vhtt:7TeV:04:Zjets' --normalize -f --in {DIR}/{ANA} --out {DIR}/{ANA}-tmp --threshold 0.10".format(
                        DIR=dir,
                        ANA=ana
                        ))
                    os.system("add_bbb_errors.py 'vhtt:7TeV:05:Zjets' --normalize -f --in {DIR}/{ANA} --out {DIR}/{ANA}-tmp --threshold 0.10".format(
                        DIR=dir,
                        ANA=ana
                        ))
                    os.system("add_bbb_errors.py 'vhtt:7TeV:06:Zjets' --normalize -f --in {DIR}/{ANA} --out {DIR}/{ANA}-tmp --threshold 0.10".format(
                        DIR=dir,
                        ANA=ana
                        ))
                    os.system("add_bbb_errors.py 'vhtt:7TeV:07:wz' --normalize -f --in {DIR}/{ANA} --out {DIR}/{ANA}-tmp --threshold 0.10".format(
                        DIR=dir,
                        ANA=ana
                        ))
                    os.system("add_bbb_errors.py 'vhtt:7TeV:08:wz' --normalize -f --in {DIR}/{ANA} --out {DIR}/{ANA}-tmp --threshold 0.10".format(
                        DIR=dir,
                        ANA=ana
                        ))
                if '8TeV' in periods :
                    ## setup bbb uncertainties for vhtt
                    os.system("add_bbb_errors.py 'vhtt:8TeV:00:fakes' --normalize -f --in {DIR}/{ANA} --out {DIR}/{ANA}-tmp --threshold 0.10".format(
                        DIR=dir,
                        ANA=ana
                        ))
                    os.system("add_bbb_errors.py 'vhtt:8TeV:01:fakes,charge_fakes' --normalize -f --in {DIR}/{ANA} --out {DIR}/{ANA}-tmp --threshold 0.10".format(
                        DIR=dir,
                        ANA=ana
                        ))
                    os.system("add_bbb_errors.py 'vhtt:8TeV:02:fakes,charge_fakes' --normalize -f --in {DIR}/{ANA} --out {DIR}/{ANA}-tmp --threshold 0.10".format(
                        DIR=dir,
                        ANA=ana
                        ))
                    os.system("add_bbb_errors.py 'vhtt:8TeV:03:Zjets' --normalize -f --in {DIR}/{ANA} --out {DIR}/{ANA}-tmp --threshold 0.10".format(
                        DIR=dir,
                        ANA=ana
                        ))
                    os.system("add_bbb_errors.py 'vhtt:8TeV:04:Zjets' --normalize -f --in {DIR}/{ANA} --out {DIR}/{ANA}-tmp --threshold 0.10".format(
                        DIR=dir,
                        ANA=ana
                        ))
                    os.system("add_bbb_errors.py 'vhtt:8TeV:05:Zjets' --normalize -f --in {DIR}/{ANA} --out {DIR}/{ANA}-tmp --threshold 0.10".format(
                        DIR=dir,
                        ANA=ana
                        ))
                    os.system("add_bbb_errors.py 'vhtt:8TeV:06:Zjets' --normalize -f --in {DIR}/{ANA} --out {DIR}/{ANA}-tmp --threshold 0.10".format(
                        DIR=dir,
                        ANA=ana
                        ))
                    os.system("add_bbb_errors.py 'vhtt:8TeV:07:wz' --normalize -f --in {DIR}/{ANA} --out {DIR}/{ANA}-tmp --threshold 0.10".format(
                        DIR=dir,
                        ANA=ana
                        ))
                    os.system("add_bbb_errors.py 'vhtt:8TeV:08:wz' --normalize -f --in {DIR}/{ANA} --out {DIR}/{ANA}-tmp --threshold 0.10".format(
                        DIR=dir,
                        ANA=ana
                        ))
                os.system("rm -rf {DIR}/{ANA}".format(DIR=dir, ANA=ana))
                os.system("mv {DIR}/{ANA}-tmp {DIR}/{ANA}".format(DIR=dir, ANA=ana))                
    for ana in analyses :
        if 'hww-bg' in ana :
            os.system("cp -r {DIR}/{SOURCE} {DIR}/{TARGET}".format(DIR=dir, SOURCE=ana[:ana.find(':')], TARGET=ana[ana.find(':')+1:]))
            os.system("modify_cgs.py --setup {DIR}/{TARGET} --channels em   --periods 7TeV --categories 00 01 02 03 04    --add-to-background ggH_hww qqH_hww".format(
                DIR=dir, TARGET=ana[ana.find(':')+1:]))
            os.system("modify_cgs.py --setup {DIR}/{TARGET} --channels em   --periods 8TeV --categories 00 01 02 03 04 05 --add-to-background ggH_hww qqH_hww".format(
                DIR=dir, TARGET=ana[ana.find(':')+1:]))
            os.system("modify_cgs.py --setup {DIR}/{TARGET} --channels vhtt --periods 7TeV --categories 00 01       --add-to-background WH_hww".format(
                DIR=dir, TARGET=ana[ana.find(':')+1:]))
            os.system("modify_cgs.py --setup {DIR}/{TARGET} --channels vhtt --periods 7TeV --categories 03 04 05 06 --add-to-background ZH_hww".format(
                DIR=dir, TARGET=ana[ana.find(':')+1:]))
            os.system("modify_cgs.py --setup {DIR}/{TARGET} --channels vhtt --periods 8TeV --categories 00 01 02    --add-to-background WH_hww".format(
                DIR=dir, TARGET=ana[ana.find(':')+1:]))
            os.system("modify_cgs.py --setup {DIR}/{TARGET} --channels vhtt --periods 8TeV --categories 03 04 05 06 --add-to-background ZH_hww".format(
                DIR=dir, TARGET=ana[ana.find(':')+1:]))
            
            for file in glob.glob("{DIR}/{TARGET}/em/cgs-sm-*.conf".format(  DIR=dir, TARGET=ana[ana.find(':')+1:])) :
                os.system("perl -pi -e 's/ggH_hww/ggH_hww{MASS}/g' {FILE}".format(MASS='125', FILE=file))
                os.system("perl -pi -e 's/qqH_hww/qqH_hww{MASS}/g' {FILE}".format(MASS='125', FILE=file))
            for file in glob.glob("{DIR}/{TARGET}/em/unc-sm-*.vals".format(  DIR=dir, TARGET=ana[ana.find(':')+1:])) :
                os.system("perl -pi -e 's/ggH_hww/ggH_hww{MASS}/g' {FILE}".format(MASS='125', FILE=file))
                os.system("perl -pi -e 's/qqH_hww/qqH_hww{MASS}/g' {FILE}".format(MASS='125', FILE=file))
            for file in glob.glob("{DIR}/{TARGET}/vhtt/cgs-sm-*.conf".format(DIR=dir, TARGET=ana[ana.find(':')+1:])) :
                os.system("perl -pi -e 's/WH_hww/WH_hww{MASS}/g'   {FILE}".format(MASS='125', FILE=file))
                os.system("perl -pi -e 's/ZH_hww/ZH_hww{MASS}/g'   {FILE}".format(MASS='125', FILE=file))
            for file in glob.glob("{DIR}/{TARGET}/vhtt/unc-sm-*.vals".format(DIR=dir, TARGET=ana[ana.find(':')+1:])) :
                os.system("perl -pi -e 's/WH_hww/WH_hww{MASS}/g'   {FILE}".format(MASS='125', FILE=file))
                os.system("perl -pi -e 's/ZH_hww/ZH_hww{MASS}/g'   {FILE}".format(MASS='125', FILE=file))
    
=======
            print "##"    
            for chn in config.channels:
                for per in config.periods:
                    for idx in range(len(config.bbbcat[chn][per])):
                        os.system("add_bbb_errors.py '{CHN}:{PER}:{CAT}{SOFT}:{PROC}' --normalize -f --in {DIR}/{ANA} --out {DIR}/{ANA}-tmp --threshold {THR}".format(
                            DIR=dir,
                            ANA=ana,
                            CHN=chn,
                            PER=per,
                            CAT=config.bbbcat[chn][per][idx],
                            PROC=config.bbbproc[chn][idx],
                            SOFT=',10,11,12,13,15,16' if options.add_mutau_soft and chn=='mt' else '',
                            THR=config.bbbthreshold
                            ))
                os.system("rm -rf {DIR}/{ANA}".format(DIR=dir, ANA=ana))
                os.system("mv {DIR}/{ANA}-tmp {DIR}/{ANA}".format(DIR=dir, ANA=ana))                            

>>>>>>> 1fa4cab6
if options.update_aux :
    print "##"
    print "## update aux directory:"
    print "##"    
    ## setup directory structure
    dir = "{CMSSW_BASE}/src/aux{LABEL}".format(CMSSW_BASE=cmssw_base, LABEL=options.label)
    if os.path.exists(dir) :
        if os.path.exists(dir.replace('src/', 'src/backup/')):
            os.system("rm -r "+dir.replace('src/', 'src/backup/'))
        os.system("mv {DIR} {CMSSW_BASE}/src/backup/".format(DIR=dir, CMSSW_BASE=cmssw_base))
    os.system("mkdir -p {DIR}".format(DIR=dir))    
    for ana in analyses :
        prune = 'bbb' in ana 
        if ':' in ana :
            ana = ana[ana.find(':')+1:]
        print "setup datacards for:", ana
<<<<<<< HEAD
        if 'ee' in channels :
            #if '7TeV' in periods :
            #    os.system("setup-datacards.py -i {CMSSW_BASE}/src/setups{LABEL}/{ANA} -o {DIR}/{ANA} -p '7TeV' -a sm -c 'ee' --sm-categories-ee='0 1 2 3 4' {MASSES}".format(
            #        LABEL=options.label,
            #        CMSSW_BASE=cmssw_base,
            #        ANA=ana,
            #        DIR=dir,
            #        MASSES=' '.join(masses),
            #        ))
            if '8TeV' in periods :
                os.system("setup-datacards.py -i {CMSSW_BASE}/src/setups{LABEL}/{ANA} -o {DIR}/{ANA} -p '8TeV' -a sm -c 'ee' --sm-categories-ee='0 1 2 3 4' {MASSES}".format(
                    LABEL=options.label,
                    CMSSW_BASE=cmssw_base,
                    ANA=ana,
                    DIR=dir,
                    MASSES=' '.join(masses),
                    ))
        if 'mm' in channels :
            #if '7TeV' in periods :
            #    os.system("setup-datacards.py -i {CMSSW_BASE}/src/setups{LABEL}/{ANA} -o {DIR}/{ANA} -p '7TeV' -a sm -c 'mm' --sm-categories-mm='0 1 2 3 4' {MASSES}".format(
            #        LABEL=options.label,
            #        CMSSW_BASE=cmssw_base,
            #        ANA=ana,
            #        DIR=dir,
            #        MASSES=' '.join(masses),
            #        ))
            if '8TeV' in periods :
                os.system("setup-datacards.py -i {CMSSW_BASE}/src/setups{LABEL}/{ANA} -o {DIR}/{ANA} -p '8TeV' -a sm -c 'mm' --sm-categories-mm='0 1 2 3 4' {MASSES}".format(
                    LABEL=options.label,
                    CMSSW_BASE=cmssw_base,
                    ANA=ana,
                    DIR=dir,
                    MASSES=' '.join(masses),
                    ))                        
        if 'em' in channels :
            if '7TeV' in periods :
                os.system("setup-datacards.py -i {CMSSW_BASE}/src/setups{LABEL}/{ANA} -o {DIR}/{ANA} -p '7TeV' -a sm -c 'em' --sm-categories-em='0 1 2 3 4' {MASSES}".format(
                    LABEL=options.label,
                    CMSSW_BASE=cmssw_base,
                    ANA=ana,
                    DIR=dir,
                    MASSES=' '.join(masses),
                    ))
            if '8TeV' in periods :
                os.system("setup-datacards.py -i {CMSSW_BASE}/src/setups{LABEL}/{ANA} -o {DIR}/{ANA} -p '8TeV' -a sm -c 'em' --sm-categories-em='0 1 2 3 4 5' {MASSES}".format(
                    LABEL=options.label,
                    CMSSW_BASE=cmssw_base,
                    ANA=ana,
                    DIR=dir,
                MASSES=' '.join(masses),
                    ))            
        if 'et' in channels :
            if '7TeV' in periods :
                os.system("setup-datacards.py -i {CMSSW_BASE}/src/setups{LABEL}/{ANA} -o {DIR}/{ANA} -p '7TeV' -a sm -c 'et' --sm-categories-et='0 1 2 3 5 6' {MASSES}".format(
                    LABEL=options.label,
                    CMSSW_BASE=cmssw_base,
                    ANA=ana,
                    DIR=dir,
                    MASSES=' '.join(masses),
                    ))
            if '8TeV' in periods :
                os.system("setup-datacards.py -i {CMSSW_BASE}/src/setups{LABEL}/{ANA} -o {DIR}/{ANA} -p '8TeV' -a sm -c 'et' --sm-categories-et='0 1 2 3 5 6 7' {MASSES}".format(
                    LABEL=options.label,
                    CMSSW_BASE=cmssw_base,
                    ANA=ana,
                    DIR=dir,
                    MASSES=' '.join(masses),
                    ))            
        if 'mt' in channels :
            if '7TeV' in periods :
                os.system("setup-datacards.py -i {CMSSW_BASE}/src/setups{LABEL}/{ANA} -o {DIR}/{ANA} -p '7TeV' -a sm -c 'mt' --sm-categories-mt='0 1 2 3 4 5 6' {MASSES}".format(
                    LABEL=options.label,
                    CMSSW_BASE=cmssw_base,
                    ANA=ana,
                    DIR=dir,
                    MASSES=' '.join(masses),
                    ))
            if '8TeV' in periods :
                os.system("setup-datacards.py -i {CMSSW_BASE}/src/setups{LABEL}/{ANA} -o {DIR}/{ANA} -p '8TeV' -a sm -c 'mt' --sm-categories-mt='0 1 2 3 4 5 6 7{SOFT}' {MASSES}".format(
                    LABEL=options.label,
                    CMSSW_BASE=cmssw_base,
                    ANA=ana,
                    DIR=dir,
                    MASSES=' '.join(masses),
                    SOFT=' 10 11 12 13 15 16' if options.add_mutau_soft else ''
                    ))            
        if 'tt' in channels :
            if '8TeV' in periods :
                os.system("setup-datacards.py -i {CMSSW_BASE}/src/setups{LABEL}/{ANA} -o {DIR}/{ANA} -p '8TeV' -a sm -c 'tt' --sm-categories-mt='0 1 2' {MASSES}".format(
                    LABEL=options.label,
                    CMSSW_BASE=cmssw_base,
                    ANA=ana,
                    DIR=dir,
                    MASSES=' '.join(masses),
                    ))
        if 'vhtt' in channels :
            if '7TeV' in periods :
                os.system("setup-datacards.py -i {CMSSW_BASE}/src/setups{LABEL}/{ANA} -o {DIR}/{ANA} -p '7TeV' -a sm -c 'vhtt' --sm-categories-vhtt='0 1 3 4 5 6 7 8' {MASSES}".format(
                    LABEL=options.label,
                    CMSSW_BASE=cmssw_base,
                    ANA=ana,
                    DIR=dir,
                    MASSES=' '.join(masses),
                    ))
            if '8TeV' in periods :
                os.system("setup-datacards.py -i {CMSSW_BASE}/src/setups{LABEL}/{ANA} -o {DIR}/{ANA} -p '8TeV' -a sm -c 'vhtt' --sm-categories-vhtt='0 1 2 3 4 5 6 7 8' {MASSES}".format(
                    LABEL=options.label,
                    CMSSW_BASE=cmssw_base,
                    ANA=ana,
                    DIR=dir,
                    MASSES=' '.join(masses),
                    ))                                
        if prune :
=======
        for chn in config.channels:
            for per in config.periods:
                if config.categories[chn][per]:
                    os.system("setup-datacards.py -i {CMSSW_BASE}/src/setups{LABEL}/{ANA} -o {DIR}/{ANA} -p '{PER}' -a sm -c {CHN} --sm-categories-{CHN}='{CATS}' {MASSES}".format(
                        LABEL=options.label,
                        CMSSW_BASE=cmssw_base,
                        ANA=ana,
                        DIR=dir,
                        CATS=' '.join(config.categories[chn][per]),
                        CHN=chn,
                        PER=per,
                        MASSES=' '.join(masses)
                        ))
        if ana == 'bbb' :
>>>>>>> 1fa4cab6
            if options.drop_list != '' :
                for subdir in glob.glob("{DIR}/{ANA}/sm/*".format(DIR=dir, ANA=ana)) :
                    print '...comment bbb uncertainties for', subdir
                    os.system("commentUncerts.py --drop-list={DROP} {SUB}".format(DROP=options.drop_list, SUB=subdir))
        ## fix hww mass to a given mass if configured such; do not apply this to hww-bg, where this has been done already at
        ## an earlier level
        if not ana == 'hww-bg' :
            if not options.hww_mass == '' :
                for file in glob.glob("{DIR}/{ANA}/sm/htt_em/htt_em_*.txt".format(DIR=dir, ANA=ana)) :
                    os.system("perl -pi -e 's/ggH_hww/ggH_hww{MASS}/g' {FILE}".format(MASS=options.hww_mass, FILE=file))
                    os.system("perl -pi -e 's/qqH_hww/qqH_hww{MASS}/g' {FILE}".format(MASS=options.hww_mass, FILE=file))
                for file in glob.glob("{DIR}/{ANA}/sm/vhtt/vhtt_*.txt".format(DIR=dir, ANA=ana)) :
                    os.system("perl -pi -e 's/WH_hww/WH_hww{MASS}/g' {FILE}".format(MASS=options.hww_mass, FILE=file))
                    os.system("perl -pi -e 's/ZH_hww/ZH_hww{MASS}/g' {FILE}".format(MASS=options.hww_mass, FILE=file))
        ## blind datacards 
        if options.blind_datacards : 
            for chn in channels :
                os.system("blindData.py --update-file --extra-templates '{EXTRA_TEMPLATES}' {DIR}/{ANA}/sm/{CHN}".format(
                    EXTRA_TEMPLATES = options.extra_templates,
                    DIR=dir,
                    ANA=ana,
                    CHN=chn if chn == 'vhtt' else 'htt_'+chn
                    ))

if options.update_limits :
    print "##"
    print "## update LIMITS directory:"
    print "##"
    ## setup directory structure
    dir = "{CMSSW_BASE}/src/LIMITS{LABEL}".format(CMSSW_BASE=cmssw_base, LABEL=options.label)
    if os.path.exists(dir) :
        if os.path.exists(dir.replace('src/', 'src/backup/')):
            os.system("rm -r "+dir.replace('src/', 'src/backup/'))
        os.system("mv {DIR} {CMSSW_BASE}/src/backup/".format(DIR=dir, CMSSW_BASE=cmssw_base))
    os.system("mkdir -p {DIR}".format(DIR=dir))    
    for ana in analyses :
        if ':' in ana :
            ana = ana[ana.find(':')+1:]
        print "setup limits structure for:", ana
        label = '' #if ana == 'std' else '-l '+ana
<<<<<<< HEAD
        if 'ee' in channels :
            #if '7TeV' in periods :
            #    os.system("setup-htt.py -i aux{INDEX}/{ANA} -o {DIR}/{ANA} -p '7TeV' -a sm -c 'ee' {LABEL} --sm-categories-ee='0 1 2 3 4' {MASSES}".format(
            #        INDEX=options.label,                
            #        ANA=ana,
            #        DIR=dir,
            #        LABEL=label,
            #        MASSES=' '.join(masses)
            #        ))
            if '8TeV' in periods :
                os.system("setup-htt.py -i aux{INDEX}/{ANA} -o {DIR}/{ANA} -p '8TeV' -a sm -c 'ee' {LABEL} --sm-categories-ee='0 1 2 3 4' {MASSES}".format(
                    INDEX=options.label,                
                    ANA=ana,
                    DIR=dir,
                    LABEL=label,
                    MASSES=' '.join(masses)
                    ))
        if 'mm' in channels :
            #if '7TeV' in periods :
            #    os.system("setup-htt.py -i aux{INDEX}/{ANA} -o {DIR}/{ANA} -p '7TeV' -a sm -c 'mm' {LABEL} --sm-categories-mm='0 1 2 3 4' {MASSES}".format(
            #        INDEX=options.label,                
            #        ANA=ana,
            #        DIR=dir,
            #        LABEL=label,
            #        MASSES=' '.join(masses)
            #        ))
            if '8TeV' in periods :
                os.system("setup-htt.py -i aux{INDEX}/{ANA} -o {DIR}/{ANA} -p '8TeV' -a sm -c 'mm' {LABEL} --sm-categories-mm='0 1 2 3 4' {MASSES}".format(
                    INDEX=options.label,                
                    ANA=ana,
                    DIR=dir,
                    LABEL=label,
                    MASSES=' '.join(masses)
                    ))
        if 'em' in channels :
            if '7TeV' in periods :
                os.system("setup-htt.py -i aux{INDEX}/{ANA} -o {DIR}/{ANA} -p '7TeV' -a sm -c 'em' {LABEL} --sm-categories-em='0 1 2 3 4' {MASSES}".format(
                    INDEX=options.label,                
                    ANA=ana,
                    DIR=dir,
                    LABEL=label,
                    MASSES=' '.join(masses)
                    ))
            if '8TeV' in periods :
                os.system("setup-htt.py -i aux{INDEX}/{ANA} -o {DIR}/{ANA} -p '8TeV' -a sm -c 'em' {LABEL} --sm-categories-em='0 1 2 3 4 5' {MASSES}".format(
                    INDEX=options.label,                
                    ANA=ana,
                    DIR=dir,
                    LABEL=label,
                    MASSES=' '.join(masses)
                    ))                
        if 'et' in channels :
            if '7TeV' in periods :
                os.system("setup-htt.py -i aux{INDEX}/{ANA} -o {DIR}/{ANA} -p '7TeV' -a sm -c 'et' {LABEL} --sm-categories-et='0 1 2 3 5 6' {MASSES}".format(
                    INDEX=options.label,                
                    ANA=ana,
                    DIR=dir,
                    LABEL=label,
                    MASSES=' '.join(masses)
                    ))
            if '8TeV' in periods :
                os.system("setup-htt.py -i aux{INDEX}/{ANA} -o {DIR}/{ANA} -p '8TeV' -a sm -c 'et' {LABEL} --sm-categories-et='0 1 2 3 5 6 7' {MASSES}".format(
                    INDEX=options.label,                
                    ANA=ana,
                    DIR=dir,
                    LABEL=label,
                    MASSES=' '.join(masses)
                    ))
        if 'mt' in channels :
            if '7TeV' in periods :
                os.system("setup-htt.py -i aux{INDEX}/{ANA} -o {DIR}/{ANA} -p '7TeV' -a sm -c 'mt' {LABEL} --sm-categories-mt='0 1 2 3 4 5 6' {MASSES}".format(
                    INDEX=options.label,                
                    ANA=ana,
                    DIR=dir,
                    LABEL=label,
                    MASSES=' '.join(masses)
                    ))
            if '8TeV' in periods :
                os.system("setup-htt.py -i aux{INDEX}/{ANA} -o {DIR}/{ANA} -p '8TeV' -a sm -c 'mt' {LABEL} --sm-categories-mt='0 1 2 3 4 5 6 7{SOFT}' {MASSES}".format(
                    INDEX=options.label,                
                    ANA=ana,
                    DIR=dir,
                    LABEL=label,
                    MASSES=' '.join(masses),
                    SOFT=' 10 11 12 13 15 16' if options.add_mutau_soft else ''
                    ))                        
        if 'tt' in channels :
            if '8TeV' in periods :
                os.system("setup-htt.py -i aux{INDEX}/{ANA} -o {DIR}/{ANA} -p '8TeV' -a sm -c 'tt' {LABEL} --sm-categories-tt='0 1 2' {MASSES}".format(
                    INDEX=options.label,                
                    ANA=ana,
                    DIR=dir,
                    LABEL=label,
                    MASSES=' '.join(masses)
                    ))
        if 'vhtt' in channels :
            if '7TeV' in periods :
                os.system("setup-htt.py -i aux{INDEX}/{ANA} -o {DIR}/{ANA} -p '7TeV' -a sm -c 'vhtt' {LABEL} --sm-categories-vhtt='0 1 3 4 5 6 7 8' {MASSES}".format(
                    INDEX=options.label,                
                    ANA=ana,
                    DIR=dir,
                    LABEL=label,
                    MASSES=' '.join(masses)
                    ))
            if '8TeV' in periods :
                os.system("setup-htt.py -i aux{INDEX}/{ANA} -o {DIR}/{ANA} -p '8TeV' -a sm -c 'vhtt' {LABEL} --sm-categories-vhtt='0 1 2 3 4 5 6 7 8' {MASSES}".format(
                    INDEX=options.label,                
                    ANA=ana,
                    DIR=dir,
                    LABEL=label,
                    MASSES=' '.join(masses)
                    ))                                
=======

        for chn in config.channels:
            for per in config.periods:
                if config.categories[chn][per]:
                    os.system("setup-htt.py -i aux{INDEX}/{ANA} -o {DIR}/{ANA} -p '{PER}' -a sm -c '{CHN}' {LABEL} --sm-categories-{CHN}='{CATS}' {MASSES}".format(
                        INDEX=options.label,                
                        ANA=ana,
                        DIR=dir,
                        LABEL=label,
                        CATS=' '.join(config.categories[chn][per]),
                        CHN=chn,
                        PER=per,
                        MASSES=' '.join(masses)
                        ))
>>>>>>> 1fa4cab6
<|MERGE_RESOLUTION|>--- conflicted
+++ resolved
@@ -6,17 +6,8 @@
 ## set up the option parser
 parser = OptionParser(usage="usage: %prog [options] ARGs",
                       description="This is a script to reload the Summer13 analysis for the main analyses [bbb, no-bbb] and potential cross check analyses [mvis, incl]. ARGs corresponds to the masses, for which to setup the structure.")
-<<<<<<< HEAD
-parser.add_option("-c", "--channels", dest="channels", default="em mt et tt", type="string",
-                  help="List of channels, for which the datacards should be copied. The list should be embraced by call-ons and separeted by whitespace or comma. Available channels are mm, em, mt, et, tt, vhtt, hmm, hbb. [Default: \"em mt et tt\"]")
-parser.add_option("-p", "--periods", dest="periods", default="7TeV 8TeV", type="string",
-                  help="List of run periods for which the datacards are to be copied. [Default: \"7TeV 8TeV\"]")
 parser.add_option("-a", "--analyses", dest="analyses", default="no-bbb, bbb, bbb:hww-bg",
                   help="Type of analyses to be considered for updating. Lower case is required. Possible choices are: \"no-bbb, bbb, bbb:hww-bg, mvis, inclusive\" [Default: \"no-bbb, bbb, bbb:hww-bg\"]")
-=======
-parser.add_option("-a", "--analyses", dest="analyses", default="no-bbb, bbb",
-                  help="Type of analyses to be considered for updating. Lower case is required. Possible choices are: \"no-bbb, bbb, mvis, inclusive\" [Default: \"no-bbb, bbb\"]")
->>>>>>> 1fa4cab6
 parser.add_option("--label", dest="label", default="", type="string", 
                   help="Possibility to give the setups, aux and LIMITS directory a index (example LIMITS-bbb). [Default: \"\"]")
 parser.add_option("--blind-datacards", dest="blind_datacards", default=False, action="store_true",
@@ -94,9 +85,8 @@
 print "# doSM.py "
 print "# --------------------------------------------------------------------------------------"
 print "# You are using the following configuration: "
-<<<<<<< HEAD
-print "# --channels                :", options.channels
-print "# --periods                 :", options.periods
+print "# --channels                :", config.channels
+print "# --periods                 :", config.periods
 print "# --analyses                :", options.analyses
 print "# --label                   :", options.label
 print "# --drop-list               :", options.drop_list
@@ -108,25 +98,8 @@
 print "# --blind-datacards         :", options.blind_datacards
 print "# --extra-templates         :", options.extra_templates
 print "# --------------------------------------------------------------------------------------"
-print "# --inputs-ee               :", options.inputs_ee
-print "# --inputs-mm               :", options.inputs_mm
-print "# --inputs-em               :", options.inputs_em
-print "# --inputs-et               :", options.inputs_et
-print "# --inputs-mt               :", options.inputs_mt
-print "# --inputs-tt               :", options.inputs_tt
-print "# --inputs-vhtt             :", options.inputs_vhtt
-=======
-print "# --channels        :", config.channels
-print "# --periods         :", config.periods
-print "# --analyses        :", options.analyses
-print "# --label           :", options.label
-print "# --drop-list       :", options.drop_list
-print "# --do-not-scales   :", options.do_not_scales
-print "# --add-mutau-soft  :", options.add_mutau_soft
-print "# --------------------------------------------------------------------------------------"
 for chn in config.channels:
     print "# --inputs-"+chn+"       :", config.inputs[chn]
->>>>>>> 1fa4cab6
 print "# --------------------------------------------------------------------------------------"
 print "# --update-setup            :", options.update_setup
 print "# --update-aux              :", options.update_aux
@@ -203,13 +176,8 @@
     for file in glob.glob("{SETUP}/em/htt_em.inputs-sm-7TeV*.root".format(SETUP=setup)) :
         os.system("horizontal-morphing.py --categories 'emu_0jet_low,emu_0jet_high,emu_1jet_low,emu_1jet_high,emu_vbf_loose' --samples '{SIGNAL}' --uncerts 'QCDscale_ggH1in,CMS_scale_e_7TeV' --masses '140,150' --step-size 5 -v {INPUT}".format(INPUT=file, SIGNAL='ggH_hww{MASS}'))
         os.system("horizontal-morphing.py --categories 'emu_0jet_low,emu_0jet_high,emu_1jet_low,emu_1jet_high,emu_vbf_loose' --samples '{SIGNAL}' --uncerts 'CMS_scale_e_7TeV' --masses '140,150' --step-size 5 -v {INPUT}".format(INPUT=file, SIGNAL='qqH_hww{MASS}'))
-<<<<<<< HEAD
     ## scale to SM cross section (main processes and all channels tbu those listed in do_not_scales)
-    for chn in channels :
-=======
-    ## scale to SM cross section
     for chn in config.channels :
->>>>>>> 1fa4cab6
         for file in glob.glob("{SETUP}/{CHN}/*-sm-*.root".format(SETUP=setup, CHN=chn)) :
             ## vhtt is NOT scaled to 1pb. So nothing needs to be doen here
             if not chn in do_not_scales :
@@ -217,11 +185,7 @@
                     FILE=file,
                     MASSES=' '.join(masses)
                     ))
-<<<<<<< HEAD
-    if 'em' in channels :
-=======
-    if 'em' in config.channels : ## move back to XYZ->em
->>>>>>> 1fa4cab6
+    if 'em' in config.channels :
         print "##"
         print "## --->>> adding extra scale for htt_hww contribution in em <<<---"
         print "##"
@@ -284,213 +248,9 @@
         if ana == 'bbb' :
             print "##"
             print "## update bbb    directory in setup:"
-<<<<<<< HEAD
-            print "##"
+            print "##"    
             if options.add_0jet_signal :
                 add_zero_jet(dir+'/'+ana)
-            if 'ee' in channels :
-                #if '7TeV' in periods :
-                #    ## setup bbb uncertainties for ee 7TeV 
-                #    os.system("add_bbb_errors.py 'ee:7TeV:01,03,04:ZTT,ZEE,TTJ' --normalize -f --in {DIR}/{ANA} --out {DIR}/{ANA}-tmp --threshold 0.10".format(
-                #        DIR=dir,
-                #        ANA=ana
-                #        ))
-                if '8TeV' in periods :
-                    ## setup bbb uncertainties for ee 8TeV 
-                    os.system("add_bbb_errors.py 'ee:8TeV:01,03,04:ZTT,ZEE,TTJ' --normalize -f --in {DIR}/{ANA} --out {DIR}/{ANA}-tmp --threshold 0.10".format(
-                        DIR=dir,
-                        ANA=ana
-                        ))
-                os.system("rm -rf {DIR}/{ANA}".format(DIR=dir, ANA=ana))
-                os.system("mv {DIR}/{ANA}-tmp {DIR}/{ANA}".format(DIR=dir, ANA=ana))                            
-            if 'mm' in channels :
-                #if '7TeV' in periods :
-                #    ## setup bbb uncertainties for mm 7TeV
-                #    os.system("add_bbb_errors.py 'mm:7TeV:01,03,04:ZTT,ZMM,TTJ' --normalize -f --in {DIR}/{ANA} --out {DIR}/{ANA}-tmp --threshold 0.10".format(
-                #        DIR=dir,
-                #        ANA=ana
-                #        ))
-                if '8TeV' in periods :
-                    ## setup bbb uncertainties for mm 8TeV
-                    os.system("add_bbb_errors.py 'mm:8TeV:01,03,04:ZTT,ZMM,TTJ' --normalize -f --in {DIR}/{ANA} --out {DIR}/{ANA}-tmp --threshold 0.10".format(
-                        DIR=dir,
-                        ANA=ana
-                        ))
-                os.system("rm -rf {DIR}/{ANA}".format(DIR=dir, ANA=ana))
-                os.system("mv {DIR}/{ANA}-tmp {DIR}/{ANA}".format(DIR=dir, ANA=ana))                    
-            if 'em' in channels :
-                if '7TeV' in periods :
-                    ## setup bbb uncertainties for em 7TeV
-                    os.system("add_bbb_errors.py 'em:7TeV:01,03,04:Fakes' --normalize -f --in {DIR}/{ANA} --out {DIR}/{ANA}-tmp --threshold 0.10".format(
-                        DIR=dir,
-                        ANA=ana
-                        ))
-                    os.system("add_bbb_errors.py 'em:7TeV:04:EWK' --normalize -f --in {DIR}/{ANA} --out {DIR}/{ANA}-tmp --threshold 0.10".format(
-                        DIR=dir,
-                        ANA=ana
-                        ))
-                if '8TeV' in periods :
-                    ## setup bbb uncertainties for em 8TeV
-                    os.system("add_bbb_errors.py 'em:8TeV:01,03,04,05:Fakes' --normalize -f --in {DIR}/{ANA} --out {DIR}/{ANA}-tmp --threshold 0.10".format(
-                        DIR=dir,
-                        ANA=ana
-                        ))
-                    os.system("add_bbb_errors.py 'em:8TeV:04,05:EWK' --normalize -f --in {DIR}/{ANA} --out {DIR}/{ANA}-tmp --threshold 0.10".format(
-                        DIR=dir,
-                        ANA=ana
-                        ))
-                os.system("rm -rf {DIR}/{ANA}".format(DIR=dir, ANA=ana))
-                os.system("mv {DIR}/{ANA}-tmp {DIR}/{ANA}".format(DIR=dir, ANA=ana))                
-            if 'et' in channels :
-                if '7TeV' in periods :
-                    ## setup bbb uncertainties for et 7TeV
-                    os.system("add_bbb_errors.py 'et:7TeV:01,02,04,05,06:ZL,ZJ,QCD>W' --normalize -f --in {DIR}/{ANA} --out {DIR}/{ANA}-tmp --threshold 0.10".format(
-                        DIR=dir,
-                        ANA=ana
-                        ))
-                if '8TeV' in periods :
-                    ## setup bbb uncertainties for et 8TeV
-                    os.system("add_bbb_errors.py 'et:8TeV:01,02,04,05,06,07:ZL,ZJ,QCD>W'  --normalize -f --in {DIR}/{ANA} --out {DIR}/{ANA}-tmp --threshold 0.10".format(
-                        DIR=dir,
-                        ANA=ana
-                        ))
-                os.system("rm -rf {DIR}/{ANA}".format(DIR=dir, ANA=ana))
-                os.system("mv {DIR}/{ANA}-tmp {DIR}/{ANA}".format(DIR=dir, ANA=ana))
-            if 'mt' in channels :
-                if '7TeV' in periods :
-                    ## setup bbb uncertainties for mt 7TeV
-                    os.system("add_bbb_errors.py 'mt:7TeV:01,02,04,05,06:ZL,ZJ,QCD>W' --normalize -f --in {DIR}/{ANA} --out {DIR}/{ANA}-tmp --threshold 0.10".format(
-                        DIR=dir,
-                        ANA=ana
-                        ))
-                if '8TeV' in periods :
-                    ## setup bbb uncertainties for mt 8TeV
-                    os.system("add_bbb_errors.py 'mt:8TeV:01,02,04,05,06,07{SOFT}:ZL,ZJ,QCD>W'  --normalize -f --in {DIR}/{ANA} --out {DIR}/{ANA}-tmp --threshold 0.10".format(
-                        DIR=dir,
-                        ANA=ana,
-                        SOFT=',10,11,12,13,15,16' if options.add_mutau_soft else ''                        
-                        ))
-                os.system("rm -rf {DIR}/{ANA}".format(DIR=dir, ANA=ana))
-                os.system("mv {DIR}/{ANA}-tmp {DIR}/{ANA}".format(DIR=dir, ANA=ana))                
-            if 'tt' in channels :
-                if '8TeV' in periods :
-                    ## setup bbb uncertainties for tt
-                    os.system("add_bbb_errors.py 'tt:8TeV:00,01,02:ZTT,QCD' --normalize -f --in {DIR}/{ANA} --out {DIR}/{ANA}-tmp --threshold 0.01".format(
-                        DIR=dir,
-                        ANA=ana
-                        ))
-                os.system("rm -rf {DIR}/{ANA}".format(DIR=dir, ANA=ana))
-                os.system("mv {DIR}/{ANA}-tmp {DIR}/{ANA}".format(DIR=dir, ANA=ana))
-            if 'vhtt' in channels :
-                if '7TeV' in periods :
-                    ## setup bbb uncertainties for vhtt
-                    os.system("add_bbb_errors.py 'vhtt:7TeV:00:fakes' --normalize -f --in {DIR}/{ANA} --out {DIR}/{ANA}-tmp --threshold 0.10".format(
-                        DIR=dir,
-                        ANA=ana
-                        ))
-                    os.system("add_bbb_errors.py 'vhtt:7TeV:01:fakes' --normalize -f --in {DIR}/{ANA} --out {DIR}/{ANA}-tmp --threshold 0.10".format(
-                        DIR=dir,
-                        ANA=ana
-                        ))
-                    #os.system("add_bbb_errors.py 'vhtt:7TeV:02:fakes' --normalize -f --in {DIR}/{ANA} --out {DIR}/{ANA}-tmp --threshold 0.10".format(
-                    #    DIR=dir,
-                    #    ANA=ana
-                    #    ))
-                    os.system("add_bbb_errors.py 'vhtt:7TeV:03:Zjets' --normalize -f --in {DIR}/{ANA} --out {DIR}/{ANA}-tmp --threshold 0.10".format(
-                        DIR=dir,
-                        ANA=ana
-                        ))
-                    os.system("add_bbb_errors.py 'vhtt:7TeV:04:Zjets' --normalize -f --in {DIR}/{ANA} --out {DIR}/{ANA}-tmp --threshold 0.10".format(
-                        DIR=dir,
-                        ANA=ana
-                        ))
-                    os.system("add_bbb_errors.py 'vhtt:7TeV:05:Zjets' --normalize -f --in {DIR}/{ANA} --out {DIR}/{ANA}-tmp --threshold 0.10".format(
-                        DIR=dir,
-                        ANA=ana
-                        ))
-                    os.system("add_bbb_errors.py 'vhtt:7TeV:06:Zjets' --normalize -f --in {DIR}/{ANA} --out {DIR}/{ANA}-tmp --threshold 0.10".format(
-                        DIR=dir,
-                        ANA=ana
-                        ))
-                    os.system("add_bbb_errors.py 'vhtt:7TeV:07:wz' --normalize -f --in {DIR}/{ANA} --out {DIR}/{ANA}-tmp --threshold 0.10".format(
-                        DIR=dir,
-                        ANA=ana
-                        ))
-                    os.system("add_bbb_errors.py 'vhtt:7TeV:08:wz' --normalize -f --in {DIR}/{ANA} --out {DIR}/{ANA}-tmp --threshold 0.10".format(
-                        DIR=dir,
-                        ANA=ana
-                        ))
-                if '8TeV' in periods :
-                    ## setup bbb uncertainties for vhtt
-                    os.system("add_bbb_errors.py 'vhtt:8TeV:00:fakes' --normalize -f --in {DIR}/{ANA} --out {DIR}/{ANA}-tmp --threshold 0.10".format(
-                        DIR=dir,
-                        ANA=ana
-                        ))
-                    os.system("add_bbb_errors.py 'vhtt:8TeV:01:fakes,charge_fakes' --normalize -f --in {DIR}/{ANA} --out {DIR}/{ANA}-tmp --threshold 0.10".format(
-                        DIR=dir,
-                        ANA=ana
-                        ))
-                    os.system("add_bbb_errors.py 'vhtt:8TeV:02:fakes,charge_fakes' --normalize -f --in {DIR}/{ANA} --out {DIR}/{ANA}-tmp --threshold 0.10".format(
-                        DIR=dir,
-                        ANA=ana
-                        ))
-                    os.system("add_bbb_errors.py 'vhtt:8TeV:03:Zjets' --normalize -f --in {DIR}/{ANA} --out {DIR}/{ANA}-tmp --threshold 0.10".format(
-                        DIR=dir,
-                        ANA=ana
-                        ))
-                    os.system("add_bbb_errors.py 'vhtt:8TeV:04:Zjets' --normalize -f --in {DIR}/{ANA} --out {DIR}/{ANA}-tmp --threshold 0.10".format(
-                        DIR=dir,
-                        ANA=ana
-                        ))
-                    os.system("add_bbb_errors.py 'vhtt:8TeV:05:Zjets' --normalize -f --in {DIR}/{ANA} --out {DIR}/{ANA}-tmp --threshold 0.10".format(
-                        DIR=dir,
-                        ANA=ana
-                        ))
-                    os.system("add_bbb_errors.py 'vhtt:8TeV:06:Zjets' --normalize -f --in {DIR}/{ANA} --out {DIR}/{ANA}-tmp --threshold 0.10".format(
-                        DIR=dir,
-                        ANA=ana
-                        ))
-                    os.system("add_bbb_errors.py 'vhtt:8TeV:07:wz' --normalize -f --in {DIR}/{ANA} --out {DIR}/{ANA}-tmp --threshold 0.10".format(
-                        DIR=dir,
-                        ANA=ana
-                        ))
-                    os.system("add_bbb_errors.py 'vhtt:8TeV:08:wz' --normalize -f --in {DIR}/{ANA} --out {DIR}/{ANA}-tmp --threshold 0.10".format(
-                        DIR=dir,
-                        ANA=ana
-                        ))
-                os.system("rm -rf {DIR}/{ANA}".format(DIR=dir, ANA=ana))
-                os.system("mv {DIR}/{ANA}-tmp {DIR}/{ANA}".format(DIR=dir, ANA=ana))                
-    for ana in analyses :
-        if 'hww-bg' in ana :
-            os.system("cp -r {DIR}/{SOURCE} {DIR}/{TARGET}".format(DIR=dir, SOURCE=ana[:ana.find(':')], TARGET=ana[ana.find(':')+1:]))
-            os.system("modify_cgs.py --setup {DIR}/{TARGET} --channels em   --periods 7TeV --categories 00 01 02 03 04    --add-to-background ggH_hww qqH_hww".format(
-                DIR=dir, TARGET=ana[ana.find(':')+1:]))
-            os.system("modify_cgs.py --setup {DIR}/{TARGET} --channels em   --periods 8TeV --categories 00 01 02 03 04 05 --add-to-background ggH_hww qqH_hww".format(
-                DIR=dir, TARGET=ana[ana.find(':')+1:]))
-            os.system("modify_cgs.py --setup {DIR}/{TARGET} --channels vhtt --periods 7TeV --categories 00 01       --add-to-background WH_hww".format(
-                DIR=dir, TARGET=ana[ana.find(':')+1:]))
-            os.system("modify_cgs.py --setup {DIR}/{TARGET} --channels vhtt --periods 7TeV --categories 03 04 05 06 --add-to-background ZH_hww".format(
-                DIR=dir, TARGET=ana[ana.find(':')+1:]))
-            os.system("modify_cgs.py --setup {DIR}/{TARGET} --channels vhtt --periods 8TeV --categories 00 01 02    --add-to-background WH_hww".format(
-                DIR=dir, TARGET=ana[ana.find(':')+1:]))
-            os.system("modify_cgs.py --setup {DIR}/{TARGET} --channels vhtt --periods 8TeV --categories 03 04 05 06 --add-to-background ZH_hww".format(
-                DIR=dir, TARGET=ana[ana.find(':')+1:]))
-            
-            for file in glob.glob("{DIR}/{TARGET}/em/cgs-sm-*.conf".format(  DIR=dir, TARGET=ana[ana.find(':')+1:])) :
-                os.system("perl -pi -e 's/ggH_hww/ggH_hww{MASS}/g' {FILE}".format(MASS='125', FILE=file))
-                os.system("perl -pi -e 's/qqH_hww/qqH_hww{MASS}/g' {FILE}".format(MASS='125', FILE=file))
-            for file in glob.glob("{DIR}/{TARGET}/em/unc-sm-*.vals".format(  DIR=dir, TARGET=ana[ana.find(':')+1:])) :
-                os.system("perl -pi -e 's/ggH_hww/ggH_hww{MASS}/g' {FILE}".format(MASS='125', FILE=file))
-                os.system("perl -pi -e 's/qqH_hww/qqH_hww{MASS}/g' {FILE}".format(MASS='125', FILE=file))
-            for file in glob.glob("{DIR}/{TARGET}/vhtt/cgs-sm-*.conf".format(DIR=dir, TARGET=ana[ana.find(':')+1:])) :
-                os.system("perl -pi -e 's/WH_hww/WH_hww{MASS}/g'   {FILE}".format(MASS='125', FILE=file))
-                os.system("perl -pi -e 's/ZH_hww/ZH_hww{MASS}/g'   {FILE}".format(MASS='125', FILE=file))
-            for file in glob.glob("{DIR}/{TARGET}/vhtt/unc-sm-*.vals".format(DIR=dir, TARGET=ana[ana.find(':')+1:])) :
-                os.system("perl -pi -e 's/WH_hww/WH_hww{MASS}/g'   {FILE}".format(MASS='125', FILE=file))
-                os.system("perl -pi -e 's/ZH_hww/ZH_hww{MASS}/g'   {FILE}".format(MASS='125', FILE=file))
-    
-=======
-            print "##"    
             for chn in config.channels:
                 for per in config.periods:
                     for idx in range(len(config.bbbcat[chn][per])):
@@ -506,8 +266,35 @@
                             ))
                 os.system("rm -rf {DIR}/{ANA}".format(DIR=dir, ANA=ana))
                 os.system("mv {DIR}/{ANA}-tmp {DIR}/{ANA}".format(DIR=dir, ANA=ana))                            
-
->>>>>>> 1fa4cab6
+    for ana in analyses :
+        if 'hww-bg' in ana :
+            os.system("cp -r {DIR}/{SOURCE} {DIR}/{TARGET}".format(DIR=dir, SOURCE=ana[:ana.find(':')], TARGET=ana[ana.find(':')+1:]))
+            os.system("modify_cgs.py --setup {DIR}/{TARGET} --channels em   --periods 7TeV --categories 00 01 02 03 04    --add-to-background ggH_hww qqH_hww".format(
+                DIR=dir, TARGET=ana[ana.find(':')+1:]))
+            os.system("modify_cgs.py --setup {DIR}/{TARGET} --channels em   --periods 8TeV --categories 00 01 02 03 04 05 --add-to-background ggH_hww qqH_hww".format(
+                DIR=dir, TARGET=ana[ana.find(':')+1:]))
+            os.system("modify_cgs.py --setup {DIR}/{TARGET} --channels vhtt --periods 7TeV --categories 00 01       --add-to-background WH_hww".format(
+                DIR=dir, TARGET=ana[ana.find(':')+1:]))
+            os.system("modify_cgs.py --setup {DIR}/{TARGET} --channels vhtt --periods 7TeV --categories 03 04 05 06 --add-to-background ZH_hww".format(
+                DIR=dir, TARGET=ana[ana.find(':')+1:]))
+            os.system("modify_cgs.py --setup {DIR}/{TARGET} --channels vhtt --periods 8TeV --categories 00 01 02    --add-to-background WH_hww".format(
+                DIR=dir, TARGET=ana[ana.find(':')+1:]))
+            os.system("modify_cgs.py --setup {DIR}/{TARGET} --channels vhtt --periods 8TeV --categories 03 04 05 06 --add-to-background ZH_hww".format(
+                DIR=dir, TARGET=ana[ana.find(':')+1:]))
+            
+            for file in glob.glob("{DIR}/{TARGET}/em/cgs-sm-*.conf".format(  DIR=dir, TARGET=ana[ana.find(':')+1:])) :
+                os.system("perl -pi -e 's/ggH_hww/ggH_hww{MASS}/g' {FILE}".format(MASS='125', FILE=file))
+                os.system("perl -pi -e 's/qqH_hww/qqH_hww{MASS}/g' {FILE}".format(MASS='125', FILE=file))
+            for file in glob.glob("{DIR}/{TARGET}/em/unc-sm-*.vals".format(  DIR=dir, TARGET=ana[ana.find(':')+1:])) :
+                os.system("perl -pi -e 's/ggH_hww/ggH_hww{MASS}/g' {FILE}".format(MASS='125', FILE=file))
+                os.system("perl -pi -e 's/qqH_hww/qqH_hww{MASS}/g' {FILE}".format(MASS='125', FILE=file))
+            for file in glob.glob("{DIR}/{TARGET}/vhtt/cgs-sm-*.conf".format(DIR=dir, TARGET=ana[ana.find(':')+1:])) :
+                os.system("perl -pi -e 's/WH_hww/WH_hww{MASS}/g'   {FILE}".format(MASS='125', FILE=file))
+                os.system("perl -pi -e 's/ZH_hww/ZH_hww{MASS}/g'   {FILE}".format(MASS='125', FILE=file))
+            for file in glob.glob("{DIR}/{TARGET}/vhtt/unc-sm-*.vals".format(DIR=dir, TARGET=ana[ana.find(':')+1:])) :
+                os.system("perl -pi -e 's/WH_hww/WH_hww{MASS}/g'   {FILE}".format(MASS='125', FILE=file))
+                os.system("perl -pi -e 's/ZH_hww/ZH_hww{MASS}/g'   {FILE}".format(MASS='125', FILE=file))
+
 if options.update_aux :
     print "##"
     print "## update aux directory:"
@@ -524,121 +311,6 @@
         if ':' in ana :
             ana = ana[ana.find(':')+1:]
         print "setup datacards for:", ana
-<<<<<<< HEAD
-        if 'ee' in channels :
-            #if '7TeV' in periods :
-            #    os.system("setup-datacards.py -i {CMSSW_BASE}/src/setups{LABEL}/{ANA} -o {DIR}/{ANA} -p '7TeV' -a sm -c 'ee' --sm-categories-ee='0 1 2 3 4' {MASSES}".format(
-            #        LABEL=options.label,
-            #        CMSSW_BASE=cmssw_base,
-            #        ANA=ana,
-            #        DIR=dir,
-            #        MASSES=' '.join(masses),
-            #        ))
-            if '8TeV' in periods :
-                os.system("setup-datacards.py -i {CMSSW_BASE}/src/setups{LABEL}/{ANA} -o {DIR}/{ANA} -p '8TeV' -a sm -c 'ee' --sm-categories-ee='0 1 2 3 4' {MASSES}".format(
-                    LABEL=options.label,
-                    CMSSW_BASE=cmssw_base,
-                    ANA=ana,
-                    DIR=dir,
-                    MASSES=' '.join(masses),
-                    ))
-        if 'mm' in channels :
-            #if '7TeV' in periods :
-            #    os.system("setup-datacards.py -i {CMSSW_BASE}/src/setups{LABEL}/{ANA} -o {DIR}/{ANA} -p '7TeV' -a sm -c 'mm' --sm-categories-mm='0 1 2 3 4' {MASSES}".format(
-            #        LABEL=options.label,
-            #        CMSSW_BASE=cmssw_base,
-            #        ANA=ana,
-            #        DIR=dir,
-            #        MASSES=' '.join(masses),
-            #        ))
-            if '8TeV' in periods :
-                os.system("setup-datacards.py -i {CMSSW_BASE}/src/setups{LABEL}/{ANA} -o {DIR}/{ANA} -p '8TeV' -a sm -c 'mm' --sm-categories-mm='0 1 2 3 4' {MASSES}".format(
-                    LABEL=options.label,
-                    CMSSW_BASE=cmssw_base,
-                    ANA=ana,
-                    DIR=dir,
-                    MASSES=' '.join(masses),
-                    ))                        
-        if 'em' in channels :
-            if '7TeV' in periods :
-                os.system("setup-datacards.py -i {CMSSW_BASE}/src/setups{LABEL}/{ANA} -o {DIR}/{ANA} -p '7TeV' -a sm -c 'em' --sm-categories-em='0 1 2 3 4' {MASSES}".format(
-                    LABEL=options.label,
-                    CMSSW_BASE=cmssw_base,
-                    ANA=ana,
-                    DIR=dir,
-                    MASSES=' '.join(masses),
-                    ))
-            if '8TeV' in periods :
-                os.system("setup-datacards.py -i {CMSSW_BASE}/src/setups{LABEL}/{ANA} -o {DIR}/{ANA} -p '8TeV' -a sm -c 'em' --sm-categories-em='0 1 2 3 4 5' {MASSES}".format(
-                    LABEL=options.label,
-                    CMSSW_BASE=cmssw_base,
-                    ANA=ana,
-                    DIR=dir,
-                MASSES=' '.join(masses),
-                    ))            
-        if 'et' in channels :
-            if '7TeV' in periods :
-                os.system("setup-datacards.py -i {CMSSW_BASE}/src/setups{LABEL}/{ANA} -o {DIR}/{ANA} -p '7TeV' -a sm -c 'et' --sm-categories-et='0 1 2 3 5 6' {MASSES}".format(
-                    LABEL=options.label,
-                    CMSSW_BASE=cmssw_base,
-                    ANA=ana,
-                    DIR=dir,
-                    MASSES=' '.join(masses),
-                    ))
-            if '8TeV' in periods :
-                os.system("setup-datacards.py -i {CMSSW_BASE}/src/setups{LABEL}/{ANA} -o {DIR}/{ANA} -p '8TeV' -a sm -c 'et' --sm-categories-et='0 1 2 3 5 6 7' {MASSES}".format(
-                    LABEL=options.label,
-                    CMSSW_BASE=cmssw_base,
-                    ANA=ana,
-                    DIR=dir,
-                    MASSES=' '.join(masses),
-                    ))            
-        if 'mt' in channels :
-            if '7TeV' in periods :
-                os.system("setup-datacards.py -i {CMSSW_BASE}/src/setups{LABEL}/{ANA} -o {DIR}/{ANA} -p '7TeV' -a sm -c 'mt' --sm-categories-mt='0 1 2 3 4 5 6' {MASSES}".format(
-                    LABEL=options.label,
-                    CMSSW_BASE=cmssw_base,
-                    ANA=ana,
-                    DIR=dir,
-                    MASSES=' '.join(masses),
-                    ))
-            if '8TeV' in periods :
-                os.system("setup-datacards.py -i {CMSSW_BASE}/src/setups{LABEL}/{ANA} -o {DIR}/{ANA} -p '8TeV' -a sm -c 'mt' --sm-categories-mt='0 1 2 3 4 5 6 7{SOFT}' {MASSES}".format(
-                    LABEL=options.label,
-                    CMSSW_BASE=cmssw_base,
-                    ANA=ana,
-                    DIR=dir,
-                    MASSES=' '.join(masses),
-                    SOFT=' 10 11 12 13 15 16' if options.add_mutau_soft else ''
-                    ))            
-        if 'tt' in channels :
-            if '8TeV' in periods :
-                os.system("setup-datacards.py -i {CMSSW_BASE}/src/setups{LABEL}/{ANA} -o {DIR}/{ANA} -p '8TeV' -a sm -c 'tt' --sm-categories-mt='0 1 2' {MASSES}".format(
-                    LABEL=options.label,
-                    CMSSW_BASE=cmssw_base,
-                    ANA=ana,
-                    DIR=dir,
-                    MASSES=' '.join(masses),
-                    ))
-        if 'vhtt' in channels :
-            if '7TeV' in periods :
-                os.system("setup-datacards.py -i {CMSSW_BASE}/src/setups{LABEL}/{ANA} -o {DIR}/{ANA} -p '7TeV' -a sm -c 'vhtt' --sm-categories-vhtt='0 1 3 4 5 6 7 8' {MASSES}".format(
-                    LABEL=options.label,
-                    CMSSW_BASE=cmssw_base,
-                    ANA=ana,
-                    DIR=dir,
-                    MASSES=' '.join(masses),
-                    ))
-            if '8TeV' in periods :
-                os.system("setup-datacards.py -i {CMSSW_BASE}/src/setups{LABEL}/{ANA} -o {DIR}/{ANA} -p '8TeV' -a sm -c 'vhtt' --sm-categories-vhtt='0 1 2 3 4 5 6 7 8' {MASSES}".format(
-                    LABEL=options.label,
-                    CMSSW_BASE=cmssw_base,
-                    ANA=ana,
-                    DIR=dir,
-                    MASSES=' '.join(masses),
-                    ))                                
-        if prune :
-=======
         for chn in config.channels:
             for per in config.periods:
                 if config.categories[chn][per]:
@@ -652,8 +324,7 @@
                         PER=per,
                         MASSES=' '.join(masses)
                         ))
-        if ana == 'bbb' :
->>>>>>> 1fa4cab6
+        if prune :
             if options.drop_list != '' :
                 for subdir in glob.glob("{DIR}/{ANA}/sm/*".format(DIR=dir, ANA=ana)) :
                     print '...comment bbb uncertainties for', subdir
@@ -694,121 +365,6 @@
             ana = ana[ana.find(':')+1:]
         print "setup limits structure for:", ana
         label = '' #if ana == 'std' else '-l '+ana
-<<<<<<< HEAD
-        if 'ee' in channels :
-            #if '7TeV' in periods :
-            #    os.system("setup-htt.py -i aux{INDEX}/{ANA} -o {DIR}/{ANA} -p '7TeV' -a sm -c 'ee' {LABEL} --sm-categories-ee='0 1 2 3 4' {MASSES}".format(
-            #        INDEX=options.label,                
-            #        ANA=ana,
-            #        DIR=dir,
-            #        LABEL=label,
-            #        MASSES=' '.join(masses)
-            #        ))
-            if '8TeV' in periods :
-                os.system("setup-htt.py -i aux{INDEX}/{ANA} -o {DIR}/{ANA} -p '8TeV' -a sm -c 'ee' {LABEL} --sm-categories-ee='0 1 2 3 4' {MASSES}".format(
-                    INDEX=options.label,                
-                    ANA=ana,
-                    DIR=dir,
-                    LABEL=label,
-                    MASSES=' '.join(masses)
-                    ))
-        if 'mm' in channels :
-            #if '7TeV' in periods :
-            #    os.system("setup-htt.py -i aux{INDEX}/{ANA} -o {DIR}/{ANA} -p '7TeV' -a sm -c 'mm' {LABEL} --sm-categories-mm='0 1 2 3 4' {MASSES}".format(
-            #        INDEX=options.label,                
-            #        ANA=ana,
-            #        DIR=dir,
-            #        LABEL=label,
-            #        MASSES=' '.join(masses)
-            #        ))
-            if '8TeV' in periods :
-                os.system("setup-htt.py -i aux{INDEX}/{ANA} -o {DIR}/{ANA} -p '8TeV' -a sm -c 'mm' {LABEL} --sm-categories-mm='0 1 2 3 4' {MASSES}".format(
-                    INDEX=options.label,                
-                    ANA=ana,
-                    DIR=dir,
-                    LABEL=label,
-                    MASSES=' '.join(masses)
-                    ))
-        if 'em' in channels :
-            if '7TeV' in periods :
-                os.system("setup-htt.py -i aux{INDEX}/{ANA} -o {DIR}/{ANA} -p '7TeV' -a sm -c 'em' {LABEL} --sm-categories-em='0 1 2 3 4' {MASSES}".format(
-                    INDEX=options.label,                
-                    ANA=ana,
-                    DIR=dir,
-                    LABEL=label,
-                    MASSES=' '.join(masses)
-                    ))
-            if '8TeV' in periods :
-                os.system("setup-htt.py -i aux{INDEX}/{ANA} -o {DIR}/{ANA} -p '8TeV' -a sm -c 'em' {LABEL} --sm-categories-em='0 1 2 3 4 5' {MASSES}".format(
-                    INDEX=options.label,                
-                    ANA=ana,
-                    DIR=dir,
-                    LABEL=label,
-                    MASSES=' '.join(masses)
-                    ))                
-        if 'et' in channels :
-            if '7TeV' in periods :
-                os.system("setup-htt.py -i aux{INDEX}/{ANA} -o {DIR}/{ANA} -p '7TeV' -a sm -c 'et' {LABEL} --sm-categories-et='0 1 2 3 5 6' {MASSES}".format(
-                    INDEX=options.label,                
-                    ANA=ana,
-                    DIR=dir,
-                    LABEL=label,
-                    MASSES=' '.join(masses)
-                    ))
-            if '8TeV' in periods :
-                os.system("setup-htt.py -i aux{INDEX}/{ANA} -o {DIR}/{ANA} -p '8TeV' -a sm -c 'et' {LABEL} --sm-categories-et='0 1 2 3 5 6 7' {MASSES}".format(
-                    INDEX=options.label,                
-                    ANA=ana,
-                    DIR=dir,
-                    LABEL=label,
-                    MASSES=' '.join(masses)
-                    ))
-        if 'mt' in channels :
-            if '7TeV' in periods :
-                os.system("setup-htt.py -i aux{INDEX}/{ANA} -o {DIR}/{ANA} -p '7TeV' -a sm -c 'mt' {LABEL} --sm-categories-mt='0 1 2 3 4 5 6' {MASSES}".format(
-                    INDEX=options.label,                
-                    ANA=ana,
-                    DIR=dir,
-                    LABEL=label,
-                    MASSES=' '.join(masses)
-                    ))
-            if '8TeV' in periods :
-                os.system("setup-htt.py -i aux{INDEX}/{ANA} -o {DIR}/{ANA} -p '8TeV' -a sm -c 'mt' {LABEL} --sm-categories-mt='0 1 2 3 4 5 6 7{SOFT}' {MASSES}".format(
-                    INDEX=options.label,                
-                    ANA=ana,
-                    DIR=dir,
-                    LABEL=label,
-                    MASSES=' '.join(masses),
-                    SOFT=' 10 11 12 13 15 16' if options.add_mutau_soft else ''
-                    ))                        
-        if 'tt' in channels :
-            if '8TeV' in periods :
-                os.system("setup-htt.py -i aux{INDEX}/{ANA} -o {DIR}/{ANA} -p '8TeV' -a sm -c 'tt' {LABEL} --sm-categories-tt='0 1 2' {MASSES}".format(
-                    INDEX=options.label,                
-                    ANA=ana,
-                    DIR=dir,
-                    LABEL=label,
-                    MASSES=' '.join(masses)
-                    ))
-        if 'vhtt' in channels :
-            if '7TeV' in periods :
-                os.system("setup-htt.py -i aux{INDEX}/{ANA} -o {DIR}/{ANA} -p '7TeV' -a sm -c 'vhtt' {LABEL} --sm-categories-vhtt='0 1 3 4 5 6 7 8' {MASSES}".format(
-                    INDEX=options.label,                
-                    ANA=ana,
-                    DIR=dir,
-                    LABEL=label,
-                    MASSES=' '.join(masses)
-                    ))
-            if '8TeV' in periods :
-                os.system("setup-htt.py -i aux{INDEX}/{ANA} -o {DIR}/{ANA} -p '8TeV' -a sm -c 'vhtt' {LABEL} --sm-categories-vhtt='0 1 2 3 4 5 6 7 8' {MASSES}".format(
-                    INDEX=options.label,                
-                    ANA=ana,
-                    DIR=dir,
-                    LABEL=label,
-                    MASSES=' '.join(masses)
-                    ))                                
-=======
-
         for chn in config.channels:
             for per in config.periods:
                 if config.categories[chn][per]:
@@ -821,5 +377,4 @@
                         CHN=chn,
                         PER=per,
                         MASSES=' '.join(masses)
-                        ))
->>>>>>> 1fa4cab6
+                        ))