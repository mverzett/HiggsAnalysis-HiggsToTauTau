#!/usr/bin/env python
from optparse import OptionParser, OptionGroup

## set up the option parser
parser = OptionParser(usage="usage: %prog [options]",
                      description="Script to setup all datacards and directories.'")
##
## GENERAL OPTIONS
##
parser.add_option("-c", "--channels", dest="channels", default="ee mm em mt et tt hbb", type="string",
                  help="List of channels, for which the datacards should be copied. The list should be embraced by call-ons and separeted by whitespace or comma. Available channels are mm, em, mt, et, tt, vhtt, hbb. [Default: \"ee mm em et mt tt hbb\"]")
parser.add_option("-p", "--periods", dest="periods", default="7TeV 8TeV", type="string",
                  help="List of run periods for which the datacards are to be copied. [Default: \"7TeV 8TeV\"]")
parser.add_option("-a", "--analyses", dest="analyses", default="std, pruned",
                  help="Type of analyses to be considered for updating. Lower case is required. Possible choices are: \"std, bin-by-bin, pruned\" [Default: \"std, pruned\"]")
#parser.add_option("--split-categories", dest="split_categories", default=False, action="store_true",
#                  help="Using split categories, means categories 0, 1, 2, 3, 6, 7 instead of 8, 9 [Default: False]")
parser.add_option("--fit-tails", dest="fit_tails", default=False, action="store_true",
                  help="Fitting of the MSSM m(tautau) tails for certain backgrounds [Default: False]")
parser.add_option("--label", dest="index", default="", type="string", 
                  help="Possibility to give the setups, aux and LIMITS directory a index (example LIMITS-bbb). [Default: \"\"]")
parser.add_option("--fit-result", dest="fit_result", default="",  type="string",
                  help="The full path to the result file of the fit (mlfit.txt) if it exists already for pruning of bin-by-bin uncertainties. If empty the fit will be performed within this script. ATTENTION: this can take a few hours depending on the number of additional bin-by-bin uncertainties. [Default: \"\"]")
parser.add_option("--drop-list", dest="drop_list", default="",  type="string",
                  help="The full path to the result file of the pruning if it exists already for pruning of bin-by-bin uncertainties. If empty the pruning will be performed including a mlfit within this script. ATTENTION: this can take a few hours depending on the number of additional bin-by-bin uncertainties. [Default: \"\"]")
parser.add_option("-m", "--masses", dest="masses", default="100-200:20", type="string",
                  help="List of masses for which the datacards are set up. [Default: \"100-200:20\"]")
parser.add_option("--extra-templates", dest="extra_templates", default="", type="string", help="List of extra background or signal templates which should be injected to the asimov dataset. Needs to be comma seperated list. Here used to inject SM signal into MSSM datacards. [Default: \"\"]")
##
## INPUTS OPTIONS
##
parser.add_option("--inputs-ee", dest="inputs_ee", default="KIT", type="choice", choices=['KIT'],
                  help="Input files for htt_ee analysis. [Default: \"KIT\"]")
parser.add_option("--inputs-mm", dest="inputs_mm", default="KIT", type="choice", choices=['KIT'],
                  help="Input files for htt_mm analysis. [Default: \"KIT\"]")
parser.add_option("--inputs-em", dest="inputs_em", default="MIT", type="choice", choices=['MIT', 'Imperial'],
                  help="Input files for htt_em analysis. [Default: \"MIT\"]")
parser.add_option("--inputs-et", dest="inputs_et", default="Imperial", type="choice", choices=['Wisconsin', 'Imperial', 'CERN'],
                  help="Input files for htt_et analysis. [Default: \"Imperial\"]")
parser.add_option("--inputs-mt", dest="inputs_mt", default="Imperial", type="choice", choices=['Wisconsin', 'Imperial', 'LLR', 'CERN', 'MIT'],
                  help="Input files for htt_mt analysis. [Default: \"Imperial\"]")
parser.add_option("--inputs-tt", dest="inputs_tt", default="MIT", type="choice", choices=['CERN', 'MIT'],
                  help="Input files for htt_tt analysis. [Default: \"MIT\"]")
parser.add_option("--inputs-hbb", dest="inputs_hbb", default="DESY", type="choice", choices=['DESY'],
                  help="Input files for hbb analysis. [Default: \"MIT\"]")
##
## SKIP/UPDATE OPTIONS
##
parser.add_option("--update-all", dest="update_all", default=False, action="store_true",
                  help="update everything from scratch. If not specified use the following options to specify, which parts of the reload you want to run. [Default: False]")
parser.add_option("--update-cvs", dest="update_cvs", default=False, action="store_true",
                  help="update root input files from cvs and rescale all input files by SM Higgs cross section. [Default: False]")
parser.add_option("--update-setups", dest="update_setup", default=False, action="store_true",
                  help="update setups directory for the indicated analyses. [Default: False]")
parser.add_option("--update-aux", dest="update_datacards", default=False, action="store_true",
                  help="update aux directory for the indicated analyses. [Default: False]")
parser.add_option("--update-LIMITS", dest="update_limits", default=False, action="store_true",
                  help="update LIMITS directory for the indicated analyses. [Default: False]")
parser.add_option("--skip-pruning", dest="skip_pruning", default=False, action="store_true",
                  help="Skip pruning step when doing --setup-aux. [Default: False]")
parser.add_option("--blind-datacards", dest="blind_datacards", default=False, action="store_true",
                  help="Option to blind datacards. Also needs to be turned on to inject SM to datacards. [Default: False]")

## check number of arguments; in case print usage
(options, args) = parser.parse_args()

#if len(args) < 1 :
#     parser.print_usage()
#     exit(1)

import os
import glob 
from HiggsAnalysis.HiggsToTauTau.utils import parseArgs

## masses
masses = options.masses.split()
for idx in range(len(masses)) : masses[idx] = masses[idx].rstrip(',')
## periods
periods = options.periods.split()
for idx in range(len(periods)) : periods[idx] = periods[idx].rstrip(',')
## channels
channels = options.channels.split()
for idx in range(len(channels)) : channels[idx] = channels[idx].rstrip(',')
## analyses
analyses = options.analyses.split()
for idx in range(len(analyses)) : analyses[idx] = analyses[idx].rstrip(',')
## CMSSW_BASE
cmssw_base=os.environ['CMSSW_BASE']
## setup a backup directory
os.system("mkdir -p MSSM_backup")

##define inputs from cvs; Note: not all analyses are available for all inputs
directories = {}
from HiggsAnalysis.HiggsToTauTau.moriond_analyses_cfg import htt_mm, htt_em, htt_et, htt_mt, htt_tt, htt_tt
directories['mm'] = htt_mm(options.inputs_mm)
directories['em'] = htt_em(options.inputs_em)
#directories['ee'] = htt_ee(options.inputs_ee)
directories['et'] = htt_et(options.inputs_et)
directories['mt'] = htt_mt(options.inputs_mt)
directories['tt'] = htt_tt(options.inputs_tt)

## postfix pattern for input files
patterns = {
    'std'        : '',
    'bin-by-bin' : '',
    'pruned'     : '',
    #'mvis'       : '-mvis', 
    #'inclusive'  : '-inclusive',
    #'2012d'      : '-2012d',
    #'hcp'        : '-hcp',
    }

## full channel name  for input files
fullname = {
    'mm'   : 'htt_mm',
    'mt'   : 'htt_mt',
    'ee'   : 'htt_ee',
    'em'   : 'htt_em',
    'et'   : 'htt_et', 
    'tt'   : 'htt_tt',
    'hbb'  : 'hbb',
    }

if options.update_all :
    options.update_cvs=True
    options.update_setup=True
    options.update_datacards=True
    options.update_limits=True


setup=cmssw_base+"/src/HiggsAnalysis/HiggsToTauTau/setup"

##
## START 
##
if options.update_cvs :
    print "##"
    print "## update input files from cvs:"
    print "##"
    ## copy specialized file names to common file name convention
    for chn in channels :
        print "... copy files for channel:", chn
        ## remove legacy
        for file in glob.glob("{CMSSW_BASE}/src/HiggsAnalysis/HiggsToTauTau/setup/{CHN}/{FULLNAME}*.root".format(CMSSW_BASE=cmssw_base, CHN=chn, FULLNAME=fullname[chn])) :
            os.system("rm %s" % file)
        for per in periods :
            if chn == 'tt' :
                    if per == '7TeV' :
                        continue
            if directories[chn][per] == 'None' :
                continue
            for ana in analyses :
                pattern = patterns[ana]
                #source="{CMSSW_BASE}/src/auxiliaries/datacards/mssm/{FULLNAME}/{FULLNAME}*-mssm-{PER}-[01]{PATTERN}.root".format(
<<<<<<< HEAD
                #source="{CMSSW_BASE}/src/auxiliaries/datacards/collected/{DIR}/{FULLNAME}*-mssm-{PER}-[01]{PATTERN}.root".format(
                source="{CMSSW_BASE}/src/HiggsAnalysis/HiggsToTauTau-auxiliaries/shapes/{DIR}/{FULLNAME}*-mssm-{PER}-[01]{PATTERN}.root".format(
=======
                source="{CMSSW_BASE}/src/auxiliaries/shapes/{DIR}/{FULLNAME}*-mssm-{PER}-[01]{PATTERN}.root".format(
>>>>>>> 6b25bafa
                    CMSSW_BASE=cmssw_base,
                    CHN=chn,
                    PER=per,
                    DIR=directories[chn][per],  
                    PATTERN=pattern,
                    FULLNAME=fullname[chn]
                    )
                for file in glob.glob(source) :
                    os.system("cp {SOURCE} {CMSSW_BASE}/src/HiggsAnalysis/HiggsToTauTau/setup/{CHN}/".format(
                        SOURCE=file,
                        CMSSW_BASE=cmssw_base,
                        CHN=chn
                        ))
            if chn=="mm" :
                ## copy postfit inputs for mm to test directory
                #os.system("cp {CMSSW_BASE}/src/auxiliaries/datacards/mssm/htt_mm/htt_mm*-mssm-[78]TeV-[01]-msv.root {CMSSW_BASE}/src/HiggsAnalysis/HiggsToTauTau/setup/mm/".format( 
<<<<<<< HEAD
                #os.system("cp {CMSSW_BASE}/src/auxiliaries/datacards/collected/{DIR}/htt_mm*-mssm-[78]TeV-[01]-msv.root {CMSSW_BASE}/src/HiggsAnalysis/HiggsToTauTau/setup/mm/".format(
                os.system("cp {CMSSW_BASE}/src/HiggsAnalysis/HiggsToTauTau-auxiliaries/shapes/{DIR}/htt_mm*-mssm-[78]TeV-[01]-msv.root {CMSSW_BASE}/src/HiggsAnalysis/HiggsToTauTau/setup/mm/".format(
=======
                os.system("cp {CMSSW_BASE}/src/auxiliaries/shapes/{DIR}/htt_mm*-mssm-[78]TeV-[01]-msv.root {CMSSW_BASE}/src/HiggsAnalysis/HiggsToTauTau/setup/mm/".format(
>>>>>>> 6b25bafa
                    DIR=directories[chn][per],
                    CMSSW_BASE=cmssw_base         
                    ))
    ## scaling of root files 
    ##acceptance correction
    print "INFO: Acceptance correction scaling"
    os.system("python HiggsAnalysis/HiggsToTauTau/scripts/scale2accept.py -i {SETUP} -c '{CHN}' -p '{PER}' 90 100-200:20 130 250-500:50 600-1000:100".format(
        CHN=options.channels,
        PER=options.periods,
        SETUP=setup
        ))
    #os.system("python HiggsAnalysis/HiggsToTauTau/scripts/scale2accept.py -i {SETUP} -c hbb -p 7TeV 90 100-200:20 130 250-350:50".format(
    #    SETUP=setup
    #    ))
    

if options.update_setup:
    print "##"
    print "## update setups directory:"
    print "##"    
    ## setup directory structure
    dir = "{CMSSW_BASE}/src/MSSM_setups{INDEX}".format(CMSSW_BASE=cmssw_base, INDEX='' if options.index == '' else '_'+options.index)
    if os.path.exists(dir) :
        if os.path.exists(dir.replace('src/', 'src/MSSM_backup/')):
            os.system("rm -r "+dir.replace('src/', 'src/MSSM_backup/'))
        os.system("mv {DIR} {CMSSW_BASE}/src/MSSM_backup/".format(DIR=dir, CMSSW_BASE=cmssw_base))
    os.system("mkdir -p {DIR}".format(DIR=dir))
    for ana in analyses :
        os.system("cp -r {SETUP} {DIR}/{ANA}".format(SETUP=setup, DIR=dir, ANA=ana))
       
        #### NEW TO BE TESTED!!
        if options.fit_tails:     
            print "INFO: Fitting of the background tails"
            if "7TeV" in periods :
                if options.channels.find("em") > -1:
                    #os.system("addFitNuisance.py -s {DIR}/{ANA} -i htt_em.inputs-mssm-{PER}-0.root -c em -e {PER} -b 'Fakes_fine_binning' -k '9' --range 150 --rebin".format( 
                    #    DIR=dir, ANA=ana, PER="7TeV", CATEGORIES="8 9"))
                    os.system("addFitNuisance.py -s {DIR}/{ANA} -i htt_em.inputs-mssm-{PER}-0.root -c em -e {PER} -b 'Fakes_fine_binning' -k '8' --range 150 --rangelast 2000 --rebin".format( 
                        DIR=dir, ANA=ana, PER="7TeV", CATEGORIES="8 9"))
                    os.system("addFitNuisance.py -s {DIR}/{ANA} -i htt_em.inputs-mssm-{PER}-0.root -c em -e {PER} -b 'EWK_fine_binning' -k '9' --range 200 --rangelast 2000 --rebin".format(
                        DIR=dir, ANA=ana, PER="7TeV", CATEGORIES="8 9"))
                    os.system("addFitNuisance.py -s {DIR}/{ANA} -i htt_em.inputs-mssm-{PER}-0.root -c em -e {PER} -b 'EWK_fine_binning' -k '8' --range 200 --rangelast 2000 --rebin".format(
                        DIR=dir, ANA=ana, PER="7TeV", CATEGORIES="8 9"))
                    os.system("addFitNuisance.py -s {DIR}/{ANA} -i htt_em.inputs-mssm-{PER}-0.root -c em -e {PER} -b 'ttbar_fine_binning' -k '8' --range 200 --rangelast 2000 --rebin".format(
                        DIR=dir, ANA=ana, PER="7TeV", CATEGORIES="8 9"))
                    os.system("addFitNuisance.py -s {DIR}/{ANA} -i htt_em.inputs-mssm-{PER}-0.root -c em -e {PER} -b 'ttbar_fine_binning' -k '9' --range 200 --rangelast 2000 --rebin".format(
                        DIR=dir, ANA=ana, PER="7TeV", CATEGORIES="8 9"))
                if options.channels.find("et") > -1:
                     os.system("addFitNuisance.py -s {DIR}/{ANA} -i htt_et.inputs-mssm-{PER}-0.root -c et -e {PER} -b 'QCD_fine_binning' -k '9' --range 200 --rebin".format(
                         DIR=dir, ANA=ana, PER="7TeV", CATEGORIES="8 9"))
                     os.system("addFitNuisance.py -s {DIR}/{ANA} -i htt_et.inputs-mssm-{PER}-0.root -c et -e {PER} -b 'QCD_fine_binning' -k '8' --range 200 --rebin".format(
                         DIR=dir, ANA=ana, PER="7TeV", CATEGORIES="8 9"))
                     #os.system("addFitNuisance.py -s {DIR}/{ANA} -i htt_et.inputs-mssm-{PER}-0.root -c et -e {PER} -b 'TT_fine_binning' -k '9' --range 200 --rebin".format(
                     #    DIR=dir, ANA=ana, PER="7TeV", CATEGORIES="8 9"))
                     os.system("addFitNuisance.py -s {DIR}/{ANA} -i htt_et.inputs-mssm-{PER}-0.root -c et -e {PER} -b 'TT_fine_binning' -k '8' --range 200 --rebin".format(
                         DIR=dir, ANA=ana, PER="7TeV", CATEGORIES="8 9"))
                     #os.system("addFitNuisance.py -s {DIR}/{ANA} -i htt_et.inputs-mssm-{PER}-0.root -c et -e {PER} -b 'W_fine_binning' -k '9' --range 120 --rebin".format(
                     #    DIR=dir, ANA=ana, PER="7TeV", CATEGORIES="8 9"))
                     os.system("addFitNuisance.py -s {DIR}/{ANA} -i htt_et.inputs-mssm-{PER}-0.root -c et -e {PER} -b 'W_fine_binning' -k '8' --range 200 --rebin".format(
                         DIR=dir, ANA=ana, PER="7TeV", CATEGORIES="8 9")) 
                if options.channels.find("mt") > -1:
                    #os.system("addFitNuisance.py -s {DIR}/{ANA} -i htt_mt.inputs-mssm-{PER}-0.root -c mt -e {PER} -b 'QCD_fine_binning' -k '9' --range 120 --rebin".format(
                    #    DIR=dir, ANA=ana, PER="7TeV", CATEGORIES="8 9"))
                    #os.system("addFitNuisance.py -s {DIR}/{ANA} -i htt_mt.inputs-mssm-{PER}-0.root -c mt -e {PER} -b 'QCD_fine_binning' -k '8' --range 120 --rebin".format(
                    #    DIR=dir, ANA=ana, PER="7TeV", CATEGORIES="8 9"))
                    os.system("addFitNuisance.py -s {DIR}/{ANA} -i htt_mt.inputs-mssm-{PER}-0.root -c mt -e {PER} -b 'W_fine_binning' -k '{CATEGORIES}' --range 200 --rebin".format(
                        DIR=dir, ANA=ana, PER="7TeV", CATEGORIES="8 9"))
                    os.system("addFitNuisance.py -s {DIR}/{ANA} -i htt_mt.inputs-mssm-{PER}-0.root -c mt -e {PER} -b 'TT_fine_binning' -k '{CATEGORIES}' --range 200 --rebin".format(
                        DIR=dir, ANA=ana, PER="7TeV", CATEGORIES="8 9"))
            if "8TeV" in periods :
                if options.channels.find("em") > -1:
                    os.system("addFitNuisance.py -s {DIR}/{ANA} -i htt_em.inputs-mssm-{PER}-0.root -c em -e {PER} -b 'Fakes_fine_binning' -k '9' --range 200 --rangelast 2000 --rebin".format( 
                        DIR=dir, ANA=ana, PER="8TeV", CATEGORIES="8 9"))
                    os.system("addFitNuisance.py -s {DIR}/{ANA} -i htt_em.inputs-mssm-{PER}-0.root -c em -e {PER} -b 'Fakes_fine_binning' -k '8' --range 200 --rangelast 2000 --rebin".format( 
                        DIR=dir, ANA=ana, PER="8TeV", CATEGORIES="8 9"))
                    os.system("addFitNuisance.py -s {DIR}/{ANA} -i htt_em.inputs-mssm-{PER}-0.root -c em -e {PER} -b 'EWK_fine_binning' -k '9' --range 200 --rangelast 2000 --rebin".format(
                        DIR=dir, ANA=ana, PER="8TeV", CATEGORIES="8 9"))
                    os.system("addFitNuisance.py -s {DIR}/{ANA} -i htt_em.inputs-mssm-{PER}-0.root -c em -e {PER} -b 'EWK_fine_binning' -k '8' --range 200 --rangelast 2000 --rebin".format(
                        DIR=dir, ANA=ana, PER="8TeV", CATEGORIES="8 9"))
                    os.system("addFitNuisance.py -s {DIR}/{ANA} -i htt_em.inputs-mssm-{PER}-0.root -c em -e {PER} -b 'ttbar_fine_binning' -k '8' --range 200 --rangelast 2000 --rebin".format(
                        DIR=dir, ANA=ana, PER="8TeV", CATEGORIES="8 9"))
                    os.system("addFitNuisance.py -s {DIR}/{ANA} -i htt_em.inputs-mssm-{PER}-0.root -c em -e {PER} -b 'ttbar_fine_binning' -k '9' --range 200 --rangelast 2000 --rebin".format(
                        DIR=dir, ANA=ana, PER="8TeV", CATEGORIES="8 9"))
                if options.channels.find("et") > -1:
                     os.system("addFitNuisance.py -s {DIR}/{ANA} -i htt_et.inputs-mssm-{PER}-0.root -c et -e {PER} -b 'QCD_fine_binning' -k '9' --range 120 --rebin".format(
                         DIR=dir, ANA=ana, PER="8TeV", CATEGORIES="8 9"))
                     os.system("addFitNuisance.py -s {DIR}/{ANA} -i htt_et.inputs-mssm-{PER}-0.root -c et -e {PER} -b 'QCD_fine_binning' -k '8' --range 200 --rebin".format(
                         DIR=dir, ANA=ana, PER="8TeV", CATEGORIES="8 9"))
                     os.system("addFitNuisance.py -s {DIR}/{ANA} -i htt_et.inputs-mssm-{PER}-0.root -c et -e {PER} -b 'TT_fine_binning' -k '9' --range 150 --rebin".format(
                         DIR=dir, ANA=ana, PER="8TeV", CATEGORIES="8 9"))
                     os.system("addFitNuisance.py -s {DIR}/{ANA} -i htt_et.inputs-mssm-{PER}-0.root -c et -e {PER} -b 'TT_fine_binning' -k '8' --range 120 --rebin".format(
                         DIR=dir, ANA=ana, PER="8TeV", CATEGORIES="8 9"))
                     os.system("addFitNuisance.py -s {DIR}/{ANA} -i htt_et.inputs-mssm-{PER}-0.root -c et -e {PER} -b 'W_fine_binning' -k '9' --range 200 --rebin".format(
                         DIR=dir, ANA=ana, PER="8TeV", CATEGORIES="8 9"))
                     os.system("addFitNuisance.py -s {DIR}/{ANA} -i htt_et.inputs-mssm-{PER}-0.root -c et -e {PER} -b 'W_fine_binning' -k '8' --range 200 --rebin".format(
                         DIR=dir, ANA=ana, PER="8TeV", CATEGORIES="8 9")) 
                if options.channels.find("mt") > -1:
                    #os.system("addFitNuisance.py -s {DIR}/{ANA} -i htt_mt.inputs-mssm-{PER}-0.root -c mt -e {PER} -b 'QCD_fine_binning' -k '9' --range 100 --rangelast 800 --rebin".format(
                    #    DIR=dir, ANA=ana, PER="8TeV", CATEGORIES="8 9"))
                    #os.system("addFitNuisance.py -s {DIR}/{ANA} -i htt_mt.inputs-mssm-{PER}-0.root -c mt -e {PER} -b 'QCD_fine_binning' -k '8' --range 100 --rangelast 800 --rebin".format(
                    #    DIR=dir, ANA=ana, PER="8TeV", CATEGORIES="8 9"))
                    os.system("addFitNuisance.py -s {DIR}/{ANA} -i htt_mt.inputs-mssm-{PER}-0.root -c mt -e {PER} -b 'W_fine_binning' -k '{CATEGORIES}' --range 200 --rebin".format(
                        DIR=dir, ANA=ana, PER="8TeV", CATEGORIES="8 9"))           
                    os.system("addFitNuisance.py -s {DIR}/{ANA} -i htt_mt.inputs-mssm-{PER}-0.root -c mt -e {PER} -b 'TT_fine_binning' -k '{CATEGORIES}' --range 200 --rebin".format(
                        DIR=dir, ANA=ana, PER="8TeV", CATEGORIES="8 9"))           
                if options.channels.find("tt") > -1:
                    os.system("addFitNuisance.py -s {DIR}/{ANA} -i htt_tt.inputs-mssm-8TeV-0.root -c tt -e 8TeV -b 'QCD_fine_binning' -k '8 9' --range 200 --rebin".format(
                        DIR=dir, ANA=ana))
        ##################
         
        if ana == 'std' :
            pass      
        if ana == 'bin-by-bin'  or ana == 'pruned' :
            ##bin-by-bin uncertainties
            print "INFO: Adding bin-by-bin uncertainties"
            if 'ee' in channels :
                ## setup bbb uncertainties for ee 
                os.system("add_bbb_errors.py 'ee:7TeV,8TeV:08,09:WJets,QCD,TTJ,ZTT,ZEE,Dibosons' --normalize -f --in {DIR}/{ANA} --out {DIR}/{ANA}-tmp --threshold 0.10 --mssm".format(
                    DIR=dir,
                    ANA=ana
                    ))
                os.system("rm -rf {DIR}/{ANA}".format(DIR=dir, ANA=ana))
                os.system("mv {DIR}/{ANA}-tmp {DIR}/{ANA}".format(DIR=dir, ANA=ana))
            if 'mm' in channels :
                ## setup bbb uncertainties for mm 
                os.system("add_bbb_errors.py 'mm:7TeV,8TeV:08,09:WJets,QCD,TTJ,ZTT,ZMM,Dibosons' --normalize -f --in {DIR}/{ANA} --out {DIR}/{ANA}-tmp --threshold 0.10 --mssm".format(
                    DIR=dir,
                    ANA=ana
                    ))
                os.system("rm -rf {DIR}/{ANA}".format(DIR=dir, ANA=ana))
                os.system("mv {DIR}/{ANA}-tmp {DIR}/{ANA}".format(DIR=dir, ANA=ana))
            if 'em' in channels :
                ## setup bbb uncertainties for em 
                os.system("add_bbb_errors.py 'em:7TeV,8TeV:08,09:Fakes,EWK,ttbar,Ztt' --normalize -f --in {DIR}/{ANA} --out {DIR}/{ANA}-tmp --threshold 0.10 --mssm".format(
                    DIR=dir,
                ANA=ana
                ))
                os.system("rm -rf {DIR}/{ANA}".format(DIR=dir, ANA=ana))
                os.system("mv {DIR}/{ANA}-tmp {DIR}/{ANA}".format(DIR=dir, ANA=ana))
            if 'et' in channels :
                ## setup bbb uncertainties for et
                os.system("add_bbb_errors.py 'et:7TeV,8TeV:08:TT,QCD,W,ZTT,ZL,ZJ,VV' --normalize -f --in {DIR}/{ANA} --out {DIR}/{ANA}-tmp --threshold 0.10 --mssm".format(
                    DIR=dir,
                    ANA=ana
                    ))
                os.system("rm -rf {DIR}/{ANA}".format(DIR=dir, ANA=ana))
                os.system("mv {DIR}/{ANA}-tmp {DIR}/{ANA}".format(DIR=dir, ANA=ana))
                os.system("add_bbb_errors.py 'et:7TeV,8TeV:09:TT,QCD,W,ZTT,ZLL,VV' --normalize -f --in {DIR}/{ANA} --out {DIR}/{ANA}-tmp --threshold 0.10 --mssm".format(
                    DIR=dir,
                    ANA=ana
                    ))
                os.system("rm -rf {DIR}/{ANA}".format(DIR=dir, ANA=ana))
                os.system("mv {DIR}/{ANA}-tmp {DIR}/{ANA}".format(DIR=dir, ANA=ana))
            if 'mt' in channels :
                ## setup bbb uncertainties for mt
                os.system("add_bbb_errors.py 'mt:7TeV,8TeV:08:TT,QCD,W,ZTT,ZL,ZJ,VV' --normalize -f --in {DIR}/{ANA} --out {DIR}/{ANA}-tmp --threshold 0.10 --mssm".format(
                    DIR=dir,
                    ANA=ana
                    ))
                os.system("rm -rf {DIR}/{ANA}".format(DIR=dir, ANA=ana))
                os.system("mv {DIR}/{ANA}-tmp {DIR}/{ANA}".format(DIR=dir, ANA=ana))
                os.system("add_bbb_errors.py 'mt:7TeV,8TeV:09:TT,QCD,W,ZTT,ZLL,VV' --normalize -f --in {DIR}/{ANA} --out {DIR}/{ANA}-tmp --threshold 0.10 --mssm".format(
                    DIR=dir,
                    ANA=ana
                    ))
                os.system("rm -rf {DIR}/{ANA}".format(DIR=dir, ANA=ana))
                os.system("mv {DIR}/{ANA}-tmp {DIR}/{ANA}".format(DIR=dir, ANA=ana))
            if 'tt' in channels :
                ## setup bbb uncertainties for tt
                os.system("add_bbb_errors.py 'tt:8TeV:08:QCD,ZTT,TT,W,VV,ZL,ZJ' --normalize -f --in {DIR}/{ANA} --out {DIR}/{ANA}-tmp --threshold 0.10 --mssm".format(
                    DIR=dir,
                    ANA=ana
                    ))
                os.system("rm -rf {DIR}/{ANA}".format(DIR=dir, ANA=ana))
                os.system("mv {DIR}/{ANA}-tmp {DIR}/{ANA}".format(DIR=dir, ANA=ana)) # ZL not working here
                os.system("add_bbb_errors.py 'tt:8TeV:09:QCD,ZTT,TT,W,VV,ZJ' --normalize -f --in {DIR}/{ANA} --out {DIR}/{ANA}-tmp --threshold 0.10 --mssm".format(
                    DIR=dir,
                    ANA=ana
                    ))
                os.system("rm -rf {DIR}/{ANA}".format(DIR=dir, ANA=ana)) 
                os.system("mv {DIR}/{ANA}-tmp {DIR}/{ANA}".format(DIR=dir, ANA=ana))
        ##     if 'hbb' in channels:
##                 ## setup bbb uncertainties for hbb (???)
##                 os.system("add_bbb_errors.py 'hbb:8TeV:01,03,05:ZL,ZJ,QCD>W'  --normalize -f --in {DIR}/{ANA} --out {DIR}/{ANA}-tmp --threshold 0.10 --mssm".format(
##                     DIR=dir,
##                     ANA=ana
##                     ))
##                 os.system("rm -rf {DIR}/{ANA}".format(DIR=dir, ANA=ana))
##                 os.system("mv {DIR}/{ANA}-tmp {DIR}/{ANA}".format(DIR=dir, ANA=ana))

if options.update_datacards :
    print "##"
    print "## update aux directory:"
    print "##"
    dir = "{CMSSW_BASE}/src/MSSM_aux{INDEX}".format(CMSSW_BASE=cmssw_base, INDEX='' if options.index == '' else '_'+options.index)
    if os.path.exists(dir) :
        if os.path.exists(dir.replace('src/', 'src/MSSM_backup/')):
            os.system("rm -r "+dir.replace('src/', 'src/MSSM_backup/'))
        os.system("mv {DIR} {CMSSW_BASE}/src/MSSM_backup/".format(DIR=dir, CMSSW_BASE=cmssw_base))
    os.system("mkdir -p {DIR}".format(DIR=dir))    
    ##creation of datacards
    for ana in analyses :
        os.system("setup-datacards.py -i {CMSSW_BASE}/src/MSSM_setups{INDEX}/{ANA} -o {DIR}/{ANA} -p '{PER}' -a mssm -c '{CHN}' {CATEGORIES} {MASSES}".format(
            INDEX='' if options.index == '' else '_'+options.index,
            CMSSW_BASE=cmssw_base,
            ANA=ana,
            DIR=dir,
            PER=options.periods,
            CHN=options.channels,
            MASSES=options.masses,
            CATEGORIES=""
            ))
        if ana == "pruned" :
            if not options.skip_pruning :
                os.system("rm -r pruning_results")
                print "...pruning bbb uncertainties:"
                if options.drop_list == "" :
                    ## setup bbb uncertainty pruning
                    os.system("setup-htt.py -i {DIR}/{ANA} -o pruning_results -p '{PER}' -a mssm -c '{CHN}' {CATEGORIES} 160".format(
                        DIR=dir,               
                        ANA=ana,
                        PER=options.periods,
                        CHN=options.channels,
                        CATEGORIES="" 
                        ))
                    ## maximum-likelihood-fit
                    os.system("limit.py --max-likelihood --stable --rMin -5 --rMax 5 pruning_results/cmb/160")               
                    ## setup bbb uncertainty pruning
                    os.system("python HiggsAnalysis/HiggsToTauTau/scripts/prune-uncerts-htt.py --mass 160 --fit-results='pruning_results/cmb/160/out/mlfit.txt' --threshold=0.3 --whitelist='_bin_' pruning_results/cmb/160")
                ## commenting out of pruned uncertainties
                for chn in channels :
                    print "python HiggsAnalysis/CombinedLimit/scripts/commentUncerts.py --drop-list='{DROP_LIST}' MSSM_aux{INDEX}/{ANA}/mssm/{FULLNAME}".format(
                        DROP_LIST = 'uncertainty-pruning-drop.txt' if options.drop_list == "" else options.drop_list,
                        INDEX='' if options.index == '' else '_'+options.index,                
                        ANA=ana,
                        FULLNAME=fullname[chn]
                        )
                    os.system("python HiggsAnalysis/CombinedLimit/scripts/commentUncerts.py --drop-list='{DROP_LIST}' MSSM_aux{INDEX}/{ANA}/mssm/{FULLNAME}".format(
                        DROP_LIST = 'uncertainty-pruning-drop.txt' if options.drop_list == "" else options.drop_list,
                        INDEX='' if options.index == '' else '_'+options.index,                
                        ANA=ana,
                        FULLNAME=fullname[chn]
                        ))
                
        ## blinding 
        if options.blind_datacards : 
            for chn in channels :
                os.system("python HiggsAnalysis/HiggsToTauTau/scripts/blindData.py --update-file --extra-templates '{EXTRA_TEMPLATES}' {DIR}/{ANA}/mssm/{CHN}".format(
                    EXTRA_TEMPLATES = options.extra_templates,
                    ANA=ana,
                    DIR=dir,
                    CHN=fullname[chn]
                    ))

if options.update_limits :
    print "##"
    print "## update LIMITS directory:"
    print "##"
    ## setup directory structure
    dir = "{CMSSW_BASE}/src/MSSM_LIMITS{INDEX}".format(CMSSW_BASE=cmssw_base, INDEX='' if options.index == '' else '_'+options.index)
    if os.path.exists(dir) :
        if os.path.exists(dir.replace('src/', 'src/MSSM_backup/')):
            os.system("rm -r "+dir.replace('src/', 'src/MSSM_backup/'))
        os.system("mv {DIR} {CMSSW_BASE}/src/MSSM_backup/".format(DIR=dir, CMSSW_BASE=cmssw_base))
    os.system("mkdir -p {DIR}".format(DIR=dir))    
    for ana in analyses :
        print "setup limits structure for:", ana, "mssm"
        ## this os a try to live w/o the additional label, which is really annoying once it coem to plotting 
        label = '' #if ana == 'std' else '-l '+ana
        os.system("setup-htt.py -i MSSM_aux{INDEX}/{ANA} -o {DIR}/{ANA} -p '{PER}' -a mssm -c '{CHN}' {LABEL} {CATEGORIES} {MASSES}".format(
            INDEX='' if options.index == '' else '_'+options.index,                
            ANA=ana,
            DIR=dir,
            PER=options.periods,
            CHN=options.channels,
            LABEL=label,
            MASSES=options.masses,
            CATEGORIES=""
            ))<|MERGE_RESOLUTION|>--- conflicted
+++ resolved
@@ -152,12 +152,7 @@
             for ana in analyses :
                 pattern = patterns[ana]
                 #source="{CMSSW_BASE}/src/auxiliaries/datacards/mssm/{FULLNAME}/{FULLNAME}*-mssm-{PER}-[01]{PATTERN}.root".format(
-<<<<<<< HEAD
-                #source="{CMSSW_BASE}/src/auxiliaries/datacards/collected/{DIR}/{FULLNAME}*-mssm-{PER}-[01]{PATTERN}.root".format(
                 source="{CMSSW_BASE}/src/HiggsAnalysis/HiggsToTauTau-auxiliaries/shapes/{DIR}/{FULLNAME}*-mssm-{PER}-[01]{PATTERN}.root".format(
-=======
-                source="{CMSSW_BASE}/src/auxiliaries/shapes/{DIR}/{FULLNAME}*-mssm-{PER}-[01]{PATTERN}.root".format(
->>>>>>> 6b25bafa
                     CMSSW_BASE=cmssw_base,
                     CHN=chn,
                     PER=per,
@@ -174,12 +169,7 @@
             if chn=="mm" :
                 ## copy postfit inputs for mm to test directory
                 #os.system("cp {CMSSW_BASE}/src/auxiliaries/datacards/mssm/htt_mm/htt_mm*-mssm-[78]TeV-[01]-msv.root {CMSSW_BASE}/src/HiggsAnalysis/HiggsToTauTau/setup/mm/".format( 
-<<<<<<< HEAD
-                #os.system("cp {CMSSW_BASE}/src/auxiliaries/datacards/collected/{DIR}/htt_mm*-mssm-[78]TeV-[01]-msv.root {CMSSW_BASE}/src/HiggsAnalysis/HiggsToTauTau/setup/mm/".format(
                 os.system("cp {CMSSW_BASE}/src/HiggsAnalysis/HiggsToTauTau-auxiliaries/shapes/{DIR}/htt_mm*-mssm-[78]TeV-[01]-msv.root {CMSSW_BASE}/src/HiggsAnalysis/HiggsToTauTau/setup/mm/".format(
-=======
-                os.system("cp {CMSSW_BASE}/src/auxiliaries/shapes/{DIR}/htt_mm*-mssm-[78]TeV-[01]-msv.root {CMSSW_BASE}/src/HiggsAnalysis/HiggsToTauTau/setup/mm/".format(
->>>>>>> 6b25bafa
                     DIR=directories[chn][per],
                     CMSSW_BASE=cmssw_base         
                     ))
