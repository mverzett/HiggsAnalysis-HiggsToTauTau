#!/usr/bin/env python
from optparse import OptionParser, OptionGroup
from HiggsAnalysis.HiggsToTauTau.LimitsConfig import configuration

## set up the option parser
parser = OptionParser(usage="usage: %prog [options]",
                      description="Script to setup all datacards and directories.'")
parser.add_option("-a", "--analyses", dest="analyses", default="bbb, plain",
                  help="Type of analyses to be considered for updating. Lower case is required. Possible choices are: \"bbb, plain, tail-bbb\" [Default: \"bbb, plain\"]")
parser.add_option("--label", dest="label", default="", type="string", 
                  help="Possibility to give the setups, aux and LIMITS directory a index (example LIMITS-bbb). [Default: \"\"]")
parser.add_option("--tail-fitting", dest="fit_tails", default=False, action="store_true",
                  help="Fitting of the MSSM m(tautau) tails for predefined backgrounds [Default: False]")
parser.add_option("--fine-binning", dest="fine_binning", default=False, action="store_true",
                  help="Use finer binning for limit inputs. [Default: False]")
parser.add_option("--merge-bbb", dest="merge_bbb", default=False, action="store_true",
                  help="Merge bin-by-bin uncertainties according to Barlow-Beeston approach. [Default: False]")
parser.add_option("--fine-scan", dest="fine_scan", default=False, action="store_true",
                  help="Create a grid of pivotals with distance of 10 Gev in the range from 90 Gev to 250 GeV to allow for a finer scan of the low mass region. [Default: False]")
parser.add_option("--blind-datacards", dest="blind_datacards", default=False, action="store_true",
                  help="Option to blind datacards. Also needs to be turned on to inject SM to datacards. [Default: False]")
parser.add_option("--extra-templates", dest="extra_templates", default="", type="string", help="List of extra background or signal templates which should be injected to the asimov dataset. Needs to be comma seperated list. Here used to inject SM signal into MSSM datacards. [Default: \"\"]")
parser.add_option("--reload", dest="reload", default=False, action="store_true",
                  help="reload all root input files from the github in a setup directory. [Default: False]")
parser.add_option("--update-all", dest="update_all", default=False, action="store_true",
                  help="update everything from scratch. If not specified use the following options to specify, which parts of the reload you want to run. [Default: False]")
parser.add_option("--update-setup", dest="update_setup", default=False, action="store_true",
                  help="update setups directory for the indicated analyses. [Default: False]")
parser.add_option("--update-aux", dest="update_aux", default=False, action="store_true",
                  help="update aux directory for the indicated analyses. [Default: False]")
parser.add_option("--update-LIMITS", dest="update_limits", default=False, action="store_true",
                  help="update LIMITS directory for the indicated analyses. [Default: False]")
parser.add_option("--drop-list", dest="drop_list", default="",  type="string",
                  help="The full path to the result file of the pruning if it exists already for pruning of bin-by-bin uncertainties. If empty the pruning will be performed including a mlfit within this script. ATTENTION: this can take a few hours depending on the number of additional bin-by-bin uncertainties. [Default: \"\"]")
parser.add_option("-c", "--config", dest="config", default="",
                  help="Additional configuration file to be used for the setup [Default: \"\"]")

## check number of arguments; in case print usage
(options, args) = parser.parse_args()
if len(args) < 1 :
    #parser.print_usage()
    args.append("90 130 100-200:20 250-500:50 600-1000:100")
    #exit(1)

import os
import glob 
from HiggsAnalysis.HiggsToTauTau.utils import parseArgs

## masses
masses = args
for idx in range(len(masses)) : masses[idx] = masses[idx].rstrip(',')
## analyses
analyses = options.analyses.split()
for idx in range(len(analyses)) : analyses[idx] = analyses[idx].rstrip(',')
## CMSSW_BASE
cmssw_base=os.environ['CMSSW_BASE']
## setup a backup directory
os.system("mkdir -p backup")
## configuration
config=configuration('mssm', options.config)

##define inputs from git; Note: not all analyses are available for all inputs
directories = {}
from HiggsAnalysis.HiggsToTauTau.summer13_analyses_cfg import htt_mm, htt_em, htt_et, htt_mt, htt_tt, htt_tt
for chn in config.channels :
    directories[chn] = locals()['htt_'+chn](config.inputs[chn])

## postfix pattern for input files
patterns = {
    'no-bbb'       : {'em': '', 'et' : '', 'mt' : '', 'tt' : '', 'mm' : ''},
    'bbb'          : {'em': '', 'et' : '', 'mt' : '', 'tt' : '', 'mm' : ''},
    'tail-bbb'     : {'em': '-ttbarcontrol', 'et' : '-taildebug', 'mt' : '-taildebug', 'tt' : '', 'mm' : ''},
    }

if options.update_all :
    options.reload        = True
    options.update_setup  = True
    options.update_aux    = True
    options.update_limits = True

print "# --------------------------------------------------------------------------------------"
print "# doMSSM.py "
print "# --------------------------------------------------------------------------------------"
print "# You are using the following configuration: "
print "# --channels                :", ' '.join(config.channels)
print "# --periods                 :", ' '.join(config.periods)
print "# --analyses                :", options.analyses
print "# --label                   :", options.label
print "# --drop-list               :", options.drop_list
print "# --tail-fitting            :", options.fit_tails
print "# --fine_binning            :", options.fine_binning
print "# --merge-bbb               :", options.merge_bbb
print "# --fine-scan               :", options.fine_scan
print "# --blind-datacards         :", options.blind_datacards
print "# --extra-templates         :", options.extra_templates
print "# --------------------------------------------------------------------------------------"
for chn in config.channels:
    print "# --inputs-"+chn+"               :", config.inputs[chn]
print "# --------------------------------------------------------------------------------------"
print "# --reload                  :", options.reload
print "# --update-setup            :", options.update_setup
print "# --update-aux              :", options.update_aux
print "# --update-LIMITS           :", options.update_limits
print "# Check option --help in case of doubt about the meaning of one or more of these confi-"
print "# guration parameters.                           "
print "# --------------------------------------------------------------------------------------"

## setup main directory
setup="{CMSSW_BASE}/src/.setup{LABEL}".format(CMSSW_BASE=cmssw_base, LABEL=options.label)

if options.reload :
    print "##"
    print "## update input files from cvs:"
    print "##"
    ## remove existing cash
    if os.path.exists("{CMSSW_BASE}/src/.setup{LABEL}".format(CMSSW_BASE=cmssw_base, LABEL=options.label)):
        os.system("rm -r {CMSSW_BASE}/src/.setup{LABEL}".format(CMSSW_BASE=cmssw_base, LABEL=options.label))
    os.system("cp -r {CMSSW_BASE}/src/HiggsAnalysis/HiggsToTauTau/setup {CMSSW_BASE}/src/.setup{LABEL}".format(CMSSW_BASE=cmssw_base, LABEL=options.label))

    for chn in config.channels :
        print "... copy files for channel:", chn
        ## remove legacy
        for file in glob.glob("{SETUP}/{CHN}/*inputs-mssm-*.root".format(SETUP=setup, CHN=chn)) :
            os.system("rm %s" % file)        
        ## define postfix for tail fitting
        tailfit = ''
        if options.fine_binning :
            if chn != 'mm' :
                tailfit = '-fb'
        for per in config.periods :
            if directories[chn][per] == 'None' :
                continue
            for ana in analyses :
                pattern = ''
                if ana in patterns.keys() :
                    pattern = patterns[ana][chn]
                input ="{CHN}.inputs-mssm-{PER}-0{PATTERN}{TAILFIT}.root".format(
                    CHN='htt_'+chn,
                    PER=per,
                    PATTERN=pattern,
                    TAILFIT=tailfit,
                    )
                output="{CHN}.inputs-mssm-{PER}-0.root".format(
                    CHN='htt_'+chn,
                    PER=per,
                    )                
                source="{CMSSW_BASE}/src/auxiliaries/shapes/{DIR}/{FILE}".format(
                    CMSSW_BASE=cmssw_base,
                    DIR=directories[chn][per],
                    FILE=input,
                    )
                for file in glob.glob(source) :
                    if not os.path.exists("{SETUP}/{CHN}/{FILE}".format(SETUP=setup, CHN=chn, FILE=output)) :
                        os.system("cp -v {SOURCE} {SETUP}/{CHN}/{FILE}".format(
                            SOURCE=source,
                            SETUP=setup,
                            CHN=chn,
                            FILE=output
                            ))
            if chn=="mm" :
                ## copy postfit inputs for mm to test directory
                input ="{CHN}.inputs-mssm-{PER}-0{PATTERN}{TAILFIT}-msv.root".format(
                    CHN='htt_'+chn,
                    PER=per,
                    PATTERN=pattern,
                    TAILFIT=tailfit,
                    )
                output="{CHN}.inputs-mssm-{PER}-0-msv.root".format(
                    CHN='htt_'+chn,
                    PER=per,
                    )                
                source="{CMSSW_BASE}/src/auxiliaries/shapes/{DIR}/{FILE}".format(
                    CMSSW_BASE=cmssw_base,
                    DIR=directories[chn][per],  
                    CHN='htt_'+chn,
                    FILE=input,
                    )
                for file in glob.glob(source) :
                    if not os.path.exists("{SETUP}/{CHN}/{FILE}".format(SETUP=setup, CHN=chn, FILE=output)) :
                        os.system("cp -v {SOURCE} {SETUP}/{CHN}/{FILE}".format(
                            SOURCE=file,
                            SETUP=setup,
                            CHN=chn,
                            FILE=output,
                            ))
if options.update_setup :
    ## scale by acceptance correction. This needs to be done for all available masses independent
    ## from args to guarantee that the tanb_grid templates are properly scaled.
    for chn in config.channels :
        for per in config.periods :
            if directories[chn][per] == 'None' :
                continue
            os.system("scale2accept.py -i {SETUP} -c '{CHN}' -p '{PER}' 90 100-200:20 130 250-500:50 600-1000:100".format(
                SETUP=setup,
                CHN=chn,
                PER=per,
                ))
    ## apply horizontal template morphing for finer step sizes for limit calculation
    if options.fine_scan :
        os.system("horizontal-morphing.py --categories='emu_btag,emu_nobtag' --samples='ggH{MASS},bbH{MASS}' --uncerts='CMS_scale_e_7TeV' --masses='90,100,120,130,140,160,180,200,250' --step-size 10. -v .setup-130831-mssm-low/em/htt_em.inputs-mssm-7TeV-0.root")
        os.system("horizontal-morphing.py --categories='emu_btag,emu_nobtag' --samples='ggH{MASS},bbH{MASS}' --uncerts='CMS_scale_e_8TeV' --masses='90,100,120,130,140,160,180,200,250' --step-size 10. -v .setup-130831-mssm-low/em/htt_em.inputs-mssm-8TeV-0.root")
        os.system("horizontal-morphing.py --categories='eleTau_btag,eleTau_nobtag' --samples='ggH{MASS},bbH{MASS}' --uncerts='CMS_scale_t_etau_7TeV' --masses='90,100,120,130,140,160,180,200,250' --step-size 10. -v .setup-130831-mssm-low/et/htt_et.inputs-mssm-7TeV-0.root")
        os.system("horizontal-morphing.py --categories='eleTau_btag,eleTau_nobtag' --samples='ggH{MASS},bbH{MASS}' --uncerts='CMS_scale_t_etau_8TeV' --masses='90,100,120,130,140,160,180,200,250' --step-size 10. -v .setup-130831-mssm-low/et/htt_et.inputs-mssm-8TeV-0.root")
        os.system("horizontal-morphing.py --categories='muTau_btag,muTau_nobtag' --samples='ggH{MASS},bbH{MASS}' --uncerts='CMS_scale_t_mutau_7TeV' --masses='90,100,120,130,140,160,180,200,250' --step-size 10. -v .setup-130831-mssm-low/mt/htt_mt.inputs-mssm-7TeV-0.root")
        os.system("horizontal-morphing.py --categories='muTau_btag,muTau_nobtag' --samples='ggH{MASS},bbH{MASS}' --uncerts='CMS_scale_t_mutau_8TeV' --masses='90,100,120,130,140,160,180,200,250' --step-size 10. -v .setup-130831-mssm-low/mt/htt_mt.inputs-mssm-8TeV-0.root")
        os.system("horizontal-morphing.py --categories='tauTau_btag,tauTau_nobtag' --samples='ggH{MASS},bbH{MASS}' --uncerts='CMS_scale_t_tautau_8TeV' --masses='90,100,120,130,140,160,180,200,250' --step-size 10. -v .setup-130831-mssm-low/tt/htt_tt.inputs-mssm-8TeV-0.root")
    ## setup directory structure
    dir = "{CMSSW_BASE}/src/setups{LABEL}".format(CMSSW_BASE=cmssw_base, LABEL=options.label)
    if os.path.exists(dir) :
        if os.path.exists(dir.replace('src/', 'src/backup/')):
            os.system("rm -r "+dir.replace('src/', 'src/backup/'))
        os.system("mv {DIR} {CMSSW_BASE}/src/backup/".format(DIR=dir, CMSSW_BASE=cmssw_base))
    os.system("mkdir -p {DIR}".format(DIR=dir))
    for ana in analyses :
        os.system("cp -r {SETUP} {DIR}/{ANA}".format(SETUP=setup, DIR=dir, ANA=ana))
        if options.fit_tails:     
            if '7TeV' in config.periods :
                if 'em' in config.channels :
                    #os.system("addFitNuisance.py -s {DIR}/{ANA} -i htt_em.inputs-mssm-7TeV-0.root -c em -e 7TeV -b 'Fakes_fine_binning' -k '8' --range 150  ".format( 
                    #    DIR=dir, ANA=ana))
                    os.system("addFitNuisance.py -s {DIR}/{ANA} -i htt_em.inputs-mssm-7TeV-0.root -c em -e 7TeV -b 'EWK_fine_binning' -k '9' --range 200  ".format(
                        DIR=dir, ANA=ana))
                    os.system("addFitNuisance.py -s {DIR}/{ANA} -i htt_em.inputs-mssm-7TeV-0.root -c em -e 7TeV -b 'EWK_fine_binning' -k '8' --range 200  ".format(
                        DIR=dir, ANA=ana))
                    os.system("addFitNuisance.py -s {DIR}/{ANA} -i htt_em.inputs-mssm-7TeV-0.root -c em -e 7TeV -b 'ttbar_fine_binning' -k '9' --range 200  ".format(
                        DIR=dir, ANA=ana))
                    os.system("addFitNuisance.py -s {DIR}/{ANA} -i htt_em.inputs-mssm-7TeV-0.root -c em -e 7TeV -b 'ttbar_fine_binning' -k '8' --range 200 ".format(
                        DIR=dir, ANA=ana))
                if 'et' in config.channels :
                     os.system("addFitNuisance.py -s {DIR}/{ANA} -i htt_et.inputs-mssm-7TeV-0.root -c et -e 7TeV -b 'QCD_fine_binning' -k '8' --range 200 ".format(
                         DIR=dir, ANA=ana))
                     os.system("addFitNuisance.py -s {DIR}/{ANA} -i htt_et.inputs-mssm-7TeV-0.root -c et -e 7TeV -b 'W_fine_binning' -k '8' --range 200 ".format(
                         DIR=dir, ANA=ana)) 
                    ## tail fit for QCD shape uncertainties
                     os.system("addFitNuisance.py -s {DIR}/{ANA} -i htt_et.inputs-mssm-7TeV-0.root -c et -e 7TeV -b 'QCD_CMS_htt_QCDShape_etau_nobtag_7TeVDown_fine_binning' -k '8' --range 200 --no-uncerts".format(
                         DIR=dir, ANA=ana))
                     os.system("addFitNuisance.py -s {DIR}/{ANA} -i htt_et.inputs-mssm-7TeV-0.root -c et -e 7TeV -b 'QCD_CMS_htt_QCDShape_etau_nobtag_7TeVUp_fine_binning'   -k '8' --range 200 --no-uncerts".format(
                         DIR=dir, ANA=ana))
                     ##
                     ## tail fit for additional W shape uncerts (NB: this has been added for tail studies on et/mt. It need
                     ## to be revised when such studies are redone)
                     ##
                     if 'tail' in ana :
                         os.system("addFitNuisance.py -s {DIR}/{ANA} -i htt_et.inputs-mssm-7TeV-0.root -c et -e 7TeV -b 'W_tailShapeDown_fine_binning' -k '8' --range 200 --no-uncerts".format(
                             DIR=dir, ANA=ana)) 
                         os.system("addFitNuisance.py -s {DIR}/{ANA} -i htt_et.inputs-mssm-7TeV-0.root -c et -e 7TeV -b 'W_tailShapeUp_fine_binning' -k '8' --range 200 --no-uncerts".format(
                             DIR=dir, ANA=ana))
                if 'mt' in config.channels :
                    #os.system("addFitNuisance.py -s {DIR}/{ANA} -i htt_mt.inputs-mssm-7TeV-0.root -c mt -e 7TeV -b 'QCD_fine_binning' -k '9' --range 120".format(
                    #    DIR=dir, ANA=ana))
                    os.system("addFitNuisance.py -s {DIR}/{ANA} -i htt_mt.inputs-mssm-7TeV-0.root -c mt -e 7TeV -b 'QCD_fine_binning' -k '8' --range 150 ".format(
                        DIR=dir, ANA=ana))
                    os.system("addFitNuisance.py -s {DIR}/{ANA} -i htt_mt.inputs-mssm-7TeV-0.root -c mt -e 7TeV -b 'W_fine_binning' -k '8' --range 300 ".format(
                        DIR=dir, ANA=ana))
                    ## tail fit for QCD shape uncertainties
                    os.system("addFitNuisance.py -s {DIR}/{ANA} -i htt_mt.inputs-mssm-7TeV-0.root -c mt -e 7TeV -b 'QCD_CMS_htt_QCDShape_mutau_nobtag_7TeVDown_fine_binning' -k '8' --range 150 --no-uncerts".format(
                        DIR=dir, ANA=ana))
                    os.system("addFitNuisance.py -s {DIR}/{ANA} -i htt_mt.inputs-mssm-7TeV-0.root -c mt -e 7TeV -b 'QCD_CMS_htt_QCDShape_mutau_nobtag_7TeVUp_fine_binning'   -k '8' --range 150 --no-uncerts".format(
                        DIR=dir, ANA=ana))
<<<<<<< HEAD
                   # os.system("addFitNuisance.py -s {DIR}/{ANA} -i htt_mt.inputs-mssm-7TeV-0.root -c mt -e 7TeV -b 'QCD_CMS_htt_QCDShape_mutau_btag_7TeVDown_fine_binning' -k '9' --range 120  --no-uncerts".format(
                    #    DIR=dir, ANA=ana))
                    #os.system("addFitNuisance.py -s {DIR}/{ANA} -i htt_mt.inputs-mssm-7TeV-0.root -c mt -e 7TeV -b 'QCD_CMS_htt_QCDShape_mutau_btag_7TeVUp_fine_binning'   -k '9' --range 120  --no-uncerts".format(
                   #     DIR=dir, ANA=ana))
=======
                    os.system("addFitNuisance.py -s {DIR}/{ANA} -i htt_mt.inputs-mssm-7TeV-0.root -c mt -e 7TeV -b 'QCD_CMS_htt_QCDShape_mutau_btag_7TeVDown_fine_binning' -k '9' --range 120 --rangelast 2000 --no-uncerts".format(
                        DIR=dir, ANA=ana))
                    os.system("addFitNuisance.py -s {DIR}/{ANA} -i htt_mt.inputs-mssm-7TeV-0.root -c mt -e 7TeV -b 'QCD_CMS_htt_QCDShape_mutau_btag_7TeVUp_fine_binning'   -k '9' --range 120 --rangelast 2000 --no-uncerts".format(
                       DIR=dir, ANA=ana))
                    ##
                    ## tail fit for additional W shape uncerts (NB: this has been added for tail studies on et/mt. It need
                    ## to be revised when such studies are redone)
                    ##                    
                    if 'tail' in ana :
                        os.system("addFitNuisance.py -s {DIR}/{ANA} -i htt_mt.inputs-mssm-7TeV-0.root -c mt -e 7TeV -b 'W_tailShapeUp_fine_binning' -k '8' --range 200 --no-uncerts".format(
                            DIR=dir, ANA=ana))
                        os.system("addFitNuisance.py -s {DIR}/{ANA} -i htt_mt.inputs-mssm-7TeV-0.root -c mt -e 7TeV -b 'W_tailShapeDown_fine_binning' -k '8' --range 200 --no-uncerts".format(
                            DIR=dir, ANA=ana))                                                
>>>>>>> e3e10c3f
            if "8TeV" in config.periods :
                if 'em' in config.channels :
                    #os.system("addFitNuisance.py -s {DIR}/{ANA} -i htt_em.inputs-mssm-8TeV-0.root -c em -e 8TeV -b 'Fakes_fine_binning' -k '8' --range 200  ".format( 
                    #    DIR=dir, ANA=ana))
                    os.system("addFitNuisance.py -s {DIR}/{ANA} -i htt_em.inputs-mssm-8TeV-0.root -c em -e 8TeV -b 'EWK_fine_binning' -k '9' --range 200  ".format(
                        DIR=dir, ANA=ana))
                    os.system("addFitNuisance.py -s {DIR}/{ANA} -i htt_em.inputs-mssm-8TeV-0.root -c em -e 8TeV -b 'EWK_fine_binning' -k '8' --range 200 " .format(
                        DIR=dir, ANA=ana))
                    os.system("addFitNuisance.py -s {DIR}/{ANA} -i htt_em.inputs-mssm-8TeV-0.root -c em -e 8TeV -b 'ttbar_fine_binning' -k '9' --range 200  ".format(
                        DIR=dir, ANA=ana))
                    os.system("addFitNuisance.py -s {DIR}/{ANA} -i htt_em.inputs-mssm-8TeV-0.root -c em -e 8TeV -b 'ttbar_fine_binning' -k '8' --range 200 ".format(
                        DIR=dir, ANA=ana))
                if 'et' in config.channels :
<<<<<<< HEAD
                     os.system("addFitNuisance.py -s {DIR}/{ANA} -i htt_et.inputs-mssm-8TeV-0.root -c et -e 8TeV -b 'QCD_fine_binning' -k '9' --range 120 ".format(
                         DIR=dir, ANA=ana))
                     os.system("addFitNuisance.py -s {DIR}/{ANA} -i htt_et.inputs-mssm-8TeV-0.root -c et -e 8TeV -b 'QCD_fine_binning' -k '8' --range 120 ".format(
                         DIR=dir, ANA=ana))
                     os.system("addFitNuisance.py -s {DIR}/{ANA} -i htt_et.inputs-mssm-8TeV-0.root -c et -e 8TeV -b 'TT_fine_binning' -k '9' --range 150 ".format(
                         DIR=dir, ANA=ana))
                     os.system("addFitNuisance.py -s {DIR}/{ANA} -i htt_et.inputs-mssm-8TeV-0.root -c et -e 8TeV -b 'TT_fine_binning' -k '8' --range 120 ".format(
                         DIR=dir, ANA=ana))
                     os.system("addFitNuisance.py -s {DIR}/{ANA} -i htt_et.inputs-mssm-8TeV-0.root -c et -e 8TeV -b 'W_fine_binning' -k '9' --range 150 ".format(
                         DIR=dir, ANA=ana))
                     os.system("addFitNuisance.py -s {DIR}/{ANA} -i htt_et.inputs-mssm-8TeV-0.root -c et -e 8TeV -b 'W_fine_binning' -k '8' --range 350".format(
                         DIR=dir, ANA=ana)) 
=======
                    os.system("addFitNuisance.py -s {DIR}/{ANA} -i htt_et.inputs-mssm-8TeV-0.root -c et -e 8TeV -b 'QCD_fine_binning' -k '9' --range 120 ".format(
                        DIR=dir, ANA=ana))
                    os.system("addFitNuisance.py -s {DIR}/{ANA} -i htt_et.inputs-mssm-8TeV-0.root -c et -e 8TeV -b 'QCD_fine_binning' -k '8' --range 120 ".format(
                        DIR=dir, ANA=ana))
                    os.system("addFitNuisance.py -s {DIR}/{ANA} -i htt_et.inputs-mssm-8TeV-0.root -c et -e 8TeV -b 'TT_fine_binning' -k '9' --range 150 ".format(
                        DIR=dir, ANA=ana))
                    os.system("addFitNuisance.py -s {DIR}/{ANA} -i htt_et.inputs-mssm-8TeV-0.root -c et -e 8TeV -b 'TT_fine_binning' -k '8' --range 120 ".format(
                        DIR=dir, ANA=ana))
                    os.system("addFitNuisance.py -s {DIR}/{ANA} -i htt_et.inputs-mssm-8TeV-0.root -c et -e 8TeV -b 'W_fine_binning' -k '9' --range 150 ".format(
                        DIR=dir, ANA=ana))
                    os.system("addFitNuisance.py -s {DIR}/{ANA} -i htt_et.inputs-mssm-8TeV-0.root -c et -e 8TeV -b 'W_fine_binning' -k '8' --range 200 ".format(
                        DIR=dir, ANA=ana)) 
>>>>>>> e3e10c3f
                    ## tail fit for QCD shape uncertainties
                    os.system("addFitNuisance.py -s {DIR}/{ANA} -i htt_et.inputs-mssm-8TeV-0.root -c et -e 8TeV -b 'QCD_CMS_htt_QCDShape_etau_nobtag_8TeVDown_fine_binning' -k '8' --range 120 --no-uncerts".format(
                        DIR=dir, ANA=ana))
                    os.system("addFitNuisance.py -s {DIR}/{ANA} -i htt_et.inputs-mssm-8TeV-0.root -c et -e 8TeV -b 'QCD_CMS_htt_QCDShape_etau_nobtag_8TeVUp_fine_binning'   -k '8' --range 120 --no-uncerts".format(
                        DIR=dir, ANA=ana))
                    os.system("addFitNuisance.py -s {DIR}/{ANA} -i htt_et.inputs-mssm-8TeV-0.root -c et -e 8TeV -b 'QCD_CMS_htt_QCDShape_etau_btag_8TeVDown_fine_binning' -k '9' --range 120 --no-uncerts".format(
                        DIR=dir, ANA=ana))
                    os.system("addFitNuisance.py -s {DIR}/{ANA} -i htt_et.inputs-mssm-8TeV-0.root -c et -e 8TeV -b 'QCD_CMS_htt_QCDShape_etau_btag_8TeVUp_fine_binning'   -k '9' --range 120 --no-uncerts".format(
                        DIR=dir, ANA=ana))
                    ##
                    ## tail fit for additional W shape uncerts (NB: this has been added for tail studies on et/mt. It need
                    ## to be revised when such studies are redone)
                    ##
                    if 'tail' in ana :
                        os.system("addFitNuisance.py -s {DIR}/{ANA} -i htt_et.inputs-mssm-8TeV-0.root -c et -e 8TeV -b 'W_tailShapeDown_fine_binning' -k '9' --range 150 --no-uncerts".format(
                            DIR=dir, ANA=ana))
                        os.system("addFitNuisance.py -s {DIR}/{ANA} -i htt_et.inputs-mssm-8TeV-0.root -c et -e 8TeV -b 'W_tailShapeUp_fine_binning' -k '9' --range 150 --no-uncerts".format(
                            DIR=dir, ANA=ana))
                        os.system("addFitNuisance.py -s {DIR}/{ANA} -i htt_et.inputs-mssm-8TeV-0.root -c et -e 8TeV -b 'W_tailShapeDown_fine_binning' -k '8' --range 200 --no-uncerts".format(
                            DIR=dir, ANA=ana))
                        os.system("addFitNuisance.py -s {DIR}/{ANA} -i htt_et.inputs-mssm-8TeV-0.root -c et -e 8TeV -b 'W_tailShapeUp_fine_binning' -k '8' --range 200 --no-uncerts".format(
                            DIR=dir, ANA=ana)) 
                if 'mt' in config.channels : 
                    os.system("addFitNuisance.py -s {DIR}/{ANA} -i htt_mt.inputs-mssm-8TeV-0.root -c mt -e 8TeV -b 'QCD_fine_binning' -k '8' --range 200 ".format(
                        DIR=dir, ANA=ana))
                    os.system("addFitNuisance.py -s {DIR}/{ANA} -i htt_mt.inputs-mssm-8TeV-0.root -c mt -e 8TeV -b 'W_fine_binning' -k '9' --range 150 ".format(
                        DIR=dir, ANA=ana))           
                    os.system("addFitNuisance.py -s {DIR}/{ANA} -i htt_mt.inputs-mssm-8TeV-0.root -c mt -e 8TeV -b 'W_fine_binning' -k '8' --range 350".format(
                        DIR=dir, ANA=ana))           
                    os.system("addFitNuisance.py -s {DIR}/{ANA} -i htt_mt.inputs-mssm-8TeV-0.root -c mt -e 8TeV -b 'TT_fine_binning' -k '9' --range 200 ".format(
                        DIR=dir, ANA=ana))           
                    os.system("addFitNuisance.py -s {DIR}/{ANA} -i htt_mt.inputs-mssm-8TeV-0.root -c mt -e 8TeV -b 'TT_fine_binning' -k '8' --range 200 ".format(
                        DIR=dir, ANA=ana))           
                    ## tail fit for QCD shape uncertainties
                    os.system("addFitNuisance.py -s {DIR}/{ANA} -i htt_mt.inputs-mssm-8TeV-0.root -c mt -e 8TeV -b 'QCD_CMS_htt_QCDShape_mutau_nobtag_8TeVDown_fine_binning' -k '8' --range 200 --no-uncerts".format(
                        DIR=dir, ANA=ana))
                    os.system("addFitNuisance.py -s {DIR}/{ANA} -i htt_mt.inputs-mssm-8TeV-0.root -c mt -e 8TeV -b 'QCD_CMS_htt_QCDShape_mutau_nobtag_8TeVUp_fine_binning'   -k '8' --range 200 --no-uncerts".format(
                        DIR=dir, ANA=ana))
                    ##
                    ## tail fit for additional W shape uncerts (NB: this has been added for tail studies on et/mt. It need
                    ## to be revised when such studies are redone)
                    ##
                    if 'tail' in ana :
                        os.system("addFitNuisance.py -s {DIR}/{ANA} -i htt_mt.inputs-mssm-8TeV-0.root -c mt -e 8TeV -b 'W_tailShapeDown_fine_binning' -k '9' --range 150 --no-uncerts".format(
                            DIR=dir, ANA=ana))
                        os.system("addFitNuisance.py -s {DIR}/{ANA} -i htt_mt.inputs-mssm-8TeV-0.root -c mt -e 8TeV -b 'W_tailShapeUp_fine_binning' -k '9' --range 150 --no-uncerts".format(
                            DIR=dir, ANA=ana))           
                        os.system("addFitNuisance.py -s {DIR}/{ANA} -i htt_mt.inputs-mssm-8TeV-0.root -c mt -e 8TeV -b 'W_tailShapeDown_fine_binning' -k '8' --range 150 --no-uncerts".format(
                            DIR=dir, ANA=ana))
                        os.system("addFitNuisance.py -s {DIR}/{ANA} -i htt_mt.inputs-mssm-8TeV-0.root -c mt -e 8TeV -b 'W_tailShapeUp_fine_binning' -k '8' --range 150 --no-uncerts".format(
                            DIR=dir, ANA=ana))           
                if 'tt' in config.channels :
                    os.system("addFitNuisance.py -s {DIR}/{ANA} -i htt_tt.inputs-mssm-8TeV-0.root -c tt -e 8TeV -b 'QCD_fine_binning' -k '9' --range 200 ".format(
                        DIR=dir, ANA=ana))
                    os.system("addFitNuisance.py -s {DIR}/{ANA} -i htt_tt.inputs-mssm-8TeV-0.root -c tt -e 8TeV -b 'QCD_fine_binning' -k '8' --range 200 ".format(
                        DIR=dir, ANA=ana))
                ## cleanup
                os.system("rm rootlogon.C")
                os.system("mkdir -p tail-fitting")
                os.system("mv *_Rebin.* tail-fitting")
        if ana == 'plain' :
            print "##"
            print "## update no-bbb directory in setup:"
            print "##"
        if 'tail' in ana :
            print "##"
            print "## update tail   directory in setup:"
            print "##"
            for chn in config.channels :
                print "{DIR}/{TARGET}/{CHN}/unc-mssm-*.vals".format(DIR=dir, TARGET=ana, CHN=chn)
                for file in glob.glob("{DIR}/{TARGET}/{CHN}/unc-mssm-*.vals".format(DIR=dir, TARGET=ana, CHN=chn)) :
                    print "perl -pi -e 's/\#\[tail\]//g'   {FILE}".format(FILE=file)
                    os.system("perl -pi -e 's/\#\[tail\]//g'   {FILE}".format(FILE=file))
        if 'bbb' in ana :
            print "##"
            print "## update bbb    directory in setup:"
            print "##"
            for chn in config.channels :
                for per in config.periods :
                    for idx in range(len(config.bbbcat[chn][per])) :
                        os.system("add_bbb_errors.py '{CHN}:{PER}:{CAT}:{PROC}' --normalize -f --in {DIR}/{ANA} --out {DIR}/{ANA}-tmp --threshold {THR} --mssm".format(
                            CHN=chn,
                            PER=per,
                            CAT=config.bbbcat[chn][per][idx],
                            PROC=config.bbbproc[chn][idx],
                            DIR=dir,
                            ANA=ana,
                            THR=config.bbbthreshold
                            ))
                        os.system("rm -rf {DIR}/{ANA}".format(DIR=dir, ANA=ana))
                        os.system("mv {DIR}/{ANA}-tmp {DIR}/{ANA}".format(DIR=dir, ANA=ana))
if options.update_aux :
    print "##"
    print "## update aux directory:"
    print "##"
    dir = "{CMSSW_BASE}/src/aux{LABEL}".format(CMSSW_BASE=cmssw_base, LABEL=options.label)
    if os.path.exists(dir) :
        if os.path.exists(dir.replace('src/', 'src/backup/')):
            os.system("rm -r "+dir.replace('src/', 'src/backup/'))
        os.system("mv {DIR} {CMSSW_BASE}/src/backup/".format(DIR=dir, CMSSW_BASE=cmssw_base))
    os.system("mkdir -p {DIR}".format(DIR=dir))    
    for ana in analyses :
        for chn in config.channels:
            for per in config.periods:
                if config.categories[chn][per]:
                    os.system("setup-datacards.py -i {CMSSW_BASE}/src/setups{LABEL}/{ANA} -o {DIR}/{ANA} -p '{PER}' -a mssm -c '{CHN}' --mssm-categories-{CHN}='{CATS}' {MASSES}".format(
                    CMSSW_BASE=cmssw_base,
                    LABEL=options.label,
                    ANA=ana,
                    DIR=dir,
                    PER=per,
                    CHN=chn,
                    CATS=' '.join(config.categories[chn][per]),
                    MASSES=' '.join(masses),
                    ))
        if ana == "bbb" :
            if options.drop_list != '' :
                for subdir in glob.glob("{DIR}/{ANA}/mssm/*".format(DIR=dir, ANA=ana)) :
                    print '...comment bbb uncertainties for', subdir
                    os.system("commentUncerts.py --drop-list={DROP} {SUB}".format(DROP=options.drop_list, SUB=subdir))            
        ## blind datacards 
        if options.blind_datacards :
            os.system("cp -r {DIR}/{ANA} {DIR}/{ANA}-asimov".format(DIR=dir,ANA=ana))
            for chn in config.channels :
                os.system("blindData.py --update-file --extra-templates '{EXTRA_TEMPLATES}' {DIR}/{ANA}-asimov/mssm/{CHN}".format(
                    EXTRA_TEMPLATES = options.extra_templates,
                    DIR=dir,
                    ANA=ana,
                    CHN='htt_'+chn
                    ))
if options.update_limits :
    print "##"
    print "## update LIMITS directory:"
    print "##"
    ## setup directory structure
    dir = "{CMSSW_BASE}/src/LIMITS{LABEL}".format(CMSSW_BASE=cmssw_base, LABEL=options.label)
    if os.path.exists(dir) :
        if os.path.exists(dir.replace('src/', 'src/backup/')):
            os.system("rm -r "+dir.replace('src/', 'src/backup/'))
        os.system("mv {DIR} {CMSSW_BASE}/src/backup/".format(DIR=dir, CMSSW_BASE=cmssw_base))
    os.system("mkdir -p {DIR}".format(DIR=dir))    
    for ana in analyses :
        print "setup limits structure for:", ana
        for chn in config.channels:
            for per in config.periods:
                if config.categories[chn][per]:
                    os.system("setup-htt.py -i aux{INDEX}/{ANA}{ASIMOV} -o {DIR}/{ANA}{ASIMOV} -p '{PER}' -a mssm -c '{CHN}' {MASSES}".format(
                        INDEX=options.label,                
                        ANA=ana,
                        ASIMOV='-asimov' if options.blind_datacards else '',
                        DIR=dir,
                        PER=per,
                        CHN=chn,
                        MASSES=' '.join(masses),
                        ))
        ## add inputs files with 1D msvfit histograms in LIMIT directory structure
        if 'mm' in config.channels :
            for subdir in glob.glob("{DIR}/{ANA}/*".format(DIR=dir, ANA=ana)) :
                os.system("cp -v {SETUP}/mm/*-msv.root {DIR}/common".format(SETUP=setup, DIR=subdir))<|MERGE_RESOLUTION|>--- conflicted
+++ resolved
@@ -257,16 +257,10 @@
                         DIR=dir, ANA=ana))
                     os.system("addFitNuisance.py -s {DIR}/{ANA} -i htt_mt.inputs-mssm-7TeV-0.root -c mt -e 7TeV -b 'QCD_CMS_htt_QCDShape_mutau_nobtag_7TeVUp_fine_binning'   -k '8' --range 150 --no-uncerts".format(
                         DIR=dir, ANA=ana))
-<<<<<<< HEAD
                    # os.system("addFitNuisance.py -s {DIR}/{ANA} -i htt_mt.inputs-mssm-7TeV-0.root -c mt -e 7TeV -b 'QCD_CMS_htt_QCDShape_mutau_btag_7TeVDown_fine_binning' -k '9' --range 120  --no-uncerts".format(
                     #    DIR=dir, ANA=ana))
                     #os.system("addFitNuisance.py -s {DIR}/{ANA} -i htt_mt.inputs-mssm-7TeV-0.root -c mt -e 7TeV -b 'QCD_CMS_htt_QCDShape_mutau_btag_7TeVUp_fine_binning'   -k '9' --range 120  --no-uncerts".format(
                    #     DIR=dir, ANA=ana))
-=======
-                    os.system("addFitNuisance.py -s {DIR}/{ANA} -i htt_mt.inputs-mssm-7TeV-0.root -c mt -e 7TeV -b 'QCD_CMS_htt_QCDShape_mutau_btag_7TeVDown_fine_binning' -k '9' --range 120 --rangelast 2000 --no-uncerts".format(
-                        DIR=dir, ANA=ana))
-                    os.system("addFitNuisance.py -s {DIR}/{ANA} -i htt_mt.inputs-mssm-7TeV-0.root -c mt -e 7TeV -b 'QCD_CMS_htt_QCDShape_mutau_btag_7TeVUp_fine_binning'   -k '9' --range 120 --rangelast 2000 --no-uncerts".format(
-                       DIR=dir, ANA=ana))
                     ##
                     ## tail fit for additional W shape uncerts (NB: this has been added for tail studies on et/mt. It need
                     ## to be revised when such studies are redone)
@@ -276,7 +270,7 @@
                             DIR=dir, ANA=ana))
                         os.system("addFitNuisance.py -s {DIR}/{ANA} -i htt_mt.inputs-mssm-7TeV-0.root -c mt -e 7TeV -b 'W_tailShapeDown_fine_binning' -k '8' --range 200 --no-uncerts".format(
                             DIR=dir, ANA=ana))                                                
->>>>>>> e3e10c3f
+           
             if "8TeV" in config.periods :
                 if 'em' in config.channels :
                     #os.system("addFitNuisance.py -s {DIR}/{ANA} -i htt_em.inputs-mssm-8TeV-0.root -c em -e 8TeV -b 'Fakes_fine_binning' -k '8' --range 200  ".format( 
@@ -290,20 +284,6 @@
                     os.system("addFitNuisance.py -s {DIR}/{ANA} -i htt_em.inputs-mssm-8TeV-0.root -c em -e 8TeV -b 'ttbar_fine_binning' -k '8' --range 200 ".format(
                         DIR=dir, ANA=ana))
                 if 'et' in config.channels :
-<<<<<<< HEAD
-                     os.system("addFitNuisance.py -s {DIR}/{ANA} -i htt_et.inputs-mssm-8TeV-0.root -c et -e 8TeV -b 'QCD_fine_binning' -k '9' --range 120 ".format(
-                         DIR=dir, ANA=ana))
-                     os.system("addFitNuisance.py -s {DIR}/{ANA} -i htt_et.inputs-mssm-8TeV-0.root -c et -e 8TeV -b 'QCD_fine_binning' -k '8' --range 120 ".format(
-                         DIR=dir, ANA=ana))
-                     os.system("addFitNuisance.py -s {DIR}/{ANA} -i htt_et.inputs-mssm-8TeV-0.root -c et -e 8TeV -b 'TT_fine_binning' -k '9' --range 150 ".format(
-                         DIR=dir, ANA=ana))
-                     os.system("addFitNuisance.py -s {DIR}/{ANA} -i htt_et.inputs-mssm-8TeV-0.root -c et -e 8TeV -b 'TT_fine_binning' -k '8' --range 120 ".format(
-                         DIR=dir, ANA=ana))
-                     os.system("addFitNuisance.py -s {DIR}/{ANA} -i htt_et.inputs-mssm-8TeV-0.root -c et -e 8TeV -b 'W_fine_binning' -k '9' --range 150 ".format(
-                         DIR=dir, ANA=ana))
-                     os.system("addFitNuisance.py -s {DIR}/{ANA} -i htt_et.inputs-mssm-8TeV-0.root -c et -e 8TeV -b 'W_fine_binning' -k '8' --range 350".format(
-                         DIR=dir, ANA=ana)) 
-=======
                     os.system("addFitNuisance.py -s {DIR}/{ANA} -i htt_et.inputs-mssm-8TeV-0.root -c et -e 8TeV -b 'QCD_fine_binning' -k '9' --range 120 ".format(
                         DIR=dir, ANA=ana))
                     os.system("addFitNuisance.py -s {DIR}/{ANA} -i htt_et.inputs-mssm-8TeV-0.root -c et -e 8TeV -b 'QCD_fine_binning' -k '8' --range 120 ".format(
@@ -314,9 +294,8 @@
                         DIR=dir, ANA=ana))
                     os.system("addFitNuisance.py -s {DIR}/{ANA} -i htt_et.inputs-mssm-8TeV-0.root -c et -e 8TeV -b 'W_fine_binning' -k '9' --range 150 ".format(
                         DIR=dir, ANA=ana))
-                    os.system("addFitNuisance.py -s {DIR}/{ANA} -i htt_et.inputs-mssm-8TeV-0.root -c et -e 8TeV -b 'W_fine_binning' -k '8' --range 200 ".format(
+                    os.system("addFitNuisance.py -s {DIR}/{ANA} -i htt_et.inputs-mssm-8TeV-0.root -c et -e 8TeV -b 'W_fine_binning' -k '8' --range 350".format(
                         DIR=dir, ANA=ana)) 
->>>>>>> e3e10c3f
                     ## tail fit for QCD shape uncertainties
                     os.system("addFitNuisance.py -s {DIR}/{ANA} -i htt_et.inputs-mssm-8TeV-0.root -c et -e 8TeV -b 'QCD_CMS_htt_QCDShape_etau_nobtag_8TeVDown_fine_binning' -k '8' --range 120 --no-uncerts".format(
                         DIR=dir, ANA=ana))
