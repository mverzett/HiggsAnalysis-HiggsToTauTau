--- conflicted
+++ resolved
@@ -211,13 +211,10 @@
 
   /// indicate whether mssm or sm plots should be made (used fro several options)
   bool mssm_;
-<<<<<<< HEAD
   /// Option to produce mssm-like plots but with linear scale for xaxis
   bool mssm_nolog_;
-=======
   /// indicate whether MSSMvsSM or MSSMvsBG plots should be made (used for MSSMvsSM and MSSMvsBG)
   bool MSSMvsSM_;
->>>>>>> cd50701f
   /// indicate plot type as bestfit
   bool bestfit_;
   /// indicate whether a marker for the SM should be draw
