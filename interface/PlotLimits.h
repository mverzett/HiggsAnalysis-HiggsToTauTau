#ifndef PlotLimits_h
#define PlotLimits_h

#include <map>
#include <math.h>
#include <vector>
#include <fstream>
#include <iomanip>
#include <iostream>
#include <algorithm>

#include "TH2F.h"
#include "TROOT.h"
#include "TMath.h"
#include "TTree.h"
#include "TFile.h"
#include "TAxis.h"
#include "TGraph.h"
#include "TString.h"
#include "TCanvas.h"
#include "TLegend.h"
#include "TPaveText.h"
#include "TPaveLabel.h"
#include "TMarker.h"
#include "TGraphAsymmErrors.h"

#include "FWCore/ParameterSet/interface/ParameterSet.h"
#include "HiggsAnalysis/HiggsToTauTau/interface/HttStyles.h"

/**
   \class   Plotlimits PlotLimits.h "HiggsAnalysis/HiggsToTauTau/interface/PlotLimits.h"

   \brief   Class to draw official plots for HiggsToTauTau limits

   This is a class for drawing the official plots for HiggsToTauTau limits. It is instantiated from
   the tool plot that can be found in the bin directory of this package. The class requires a layout
   file in the style of CMSSW cfi python files to pick up certain layout parameters and a particular
   directory structure containing the limit output files (as provided by combine) as input to pick
   up the limit results from there. The input directory should point to the head directory containing
   all mass points as sub-directories. In the sub-directories the limits ouptut files from combine
   are looked for. This structure can be achieved automatically when using the other (wrapper) tools
   for limit calculation provided in the same package (i.e. limit.py and auxiliary tools for this 
   tool). Pre-defined layout files can be found in the python/layout sub-directory of this package.

   Depending on the layout the class provides plots for SM limits (on signal strength), on the MSSM
   cross section (in pb) or on the MSSM parameter tanb. Unless configured otherwise the output consists 
   of:

    - a plot in png format
    - a plot in eps format
    - a plot in pdf format
    - a txt file containing the observed and expected limit and the uncertainty bands
    - a tex file containing the observed and expected limit and the uncertainty bands
    - a root output file containing the observed and expected limit and uncertainty bands in TGraph 
      format.

    in the directory in which the tool plot has been executed. The names of the png/pdf/txt/tex output
    files will be derived from the laypout and from the input directory. The output in the
    root file will be updated in case a file with similar name is already present in the directory 
    where the tool plot has been executed or the file will be created otherwise. In the root file 
    the limits for a given input directory will be safed in a directory corresponding to the name of 
    the input directory. The file is suited for further processing with the macro compareLimits.C in 
    the macros directory of the same package. For more details on how to run the tool plot have a look 
    in the bin dorectory of this package or just execute the tool w/o any aditional arguments given.
*/

class PlotLimits {

 public:
  /// constructor from cfg file
  PlotLimits(const char* output, const edm::ParameterSet& cfg);
  /// default destructor
  ~PlotLimits() {};

  /// fill the central value either for observed or expected
  TGraph* fillCentral(const char* directory, TGraph* plot, const char* filename, const char* low_tanb="");
  /// fill the +/-1sigma and +/-2sigma uncertainty band
  TGraphAsymmErrors* fillBand(const char* directory, TGraphAsymmErrors* plot, const char* method, bool innerBand, const char* low_tanb="");
  /// print tabulated limits to a txt file, for inner band, outer band, expected and observed, w/o inner and outer band
  void print(const char* filename, TGraph* expected, TGraph* observed, const char* type="txt");
  /// print tabulated limits to a txt file, for inner band, outer band, expected and observed, with inner and outer band
  void print(const char* filename, TGraphAsymmErrors* outerBand, TGraphAsymmErrors* innerBand, TGraph* expected, TGraph* observed, const char* type="txt");
  /// print tabulated limits to a txt file for MSSMvsBG and MSSMvsSM limits
  void print(const char* filename, TGraphAsymmErrors* outerBand_1, TGraphAsymmErrors* innerBand_1, TGraph* expected_1, TGraph* observed_1, TGraphAsymmErrors* outerBand_2, TGraphAsymmErrors* innerBand_2, TGraph* expected_2, TGraph* observed_2, double tanbLow, double tanbHigh, double tanbLowHigh, const char* type="txt");
  // print tabulated limits to a txt file for MSSMvsBG and MSSMvsSM limits (reworked plotting)
  void print(const char* filename, std::vector<TGraph*> minus2sigma, std::vector<TGraph*> minus1sigma, std::vector<TGraph*> expected, std::vector<TGraph*> plus1sigma, std::vector<TGraph*> plus2sigma, std::vector<TGraph*> observed, double tanbLow, double tanbHigh, float *mass, const char* type);
  /// print tabulated limits to a txt file, for inner band, outer band, expected and observed, with inner and outer band
  void print(const char* filename, std::string& xval, std::string& yval, TGraph* contour, const char* type="txt");
  //void print(const char* filename, std::string& xval, std::string& yval, std::vector<TGraph*> contour, const char* type="txt");
  /// automatic maximum determination for TGraphs (used for several options)
  float maximum(TGraph* graph); 
  /// automatic minimum determination for TGraphs (used for several options)
  float minimum(TGraph* graph); 
  /// make a fillable TGraph out of a non-fillable TGraph that comes out of a contour plot (used for option scan2D)
  TGraph* convexGraph(TGraph* graph, double minX, double minY, double xLowerBound, double xUpperBound, double yLowerBound, double yUpperBound, double tollerance, bool sort=false);
  /// Sort the points of graph clockwise around minimum
  TGraph* sortedGraph(TGraph* graph, double minX, double minY);
  /// print 1d uncertainties for a given CL to file (used by scan-2d)
  void band1D(ostream& out, std::string& xval, std::string& yval, TGraph* bestFit, TGraph* band, float xoffset, float yoffset, std::string CL);
  /// fill a graph for the contraints of the H(125) resonance in the mA-tanb exclusion plane (used for option tanb)
<<<<<<< HEAD
  TH2D* higgsConstraint(const char* model="mhmax-mu+200", const char* type="h");
=======
  TGraphAsymmErrors* higgsConstraint(TH2D* plane_expected, double mass=125., double deltaM=1., const char* model="mhmax-mu+200", const char* type="h");
  /// create H(125) and mH<360&&mH>350 exclusion bands as contours
  std::vector<std::vector<TGraph*>> higgsConstraintLowTb(TH2D* plane_expected, double hmass=125., double hdeltaM=1., double Hmass=300, double HdeltaM=45, const char* model="low-tb-high");
>>>>>>> 11718038
  /// plot limits on canvas, print out png, pdf, txt, root formats if desired
  void plotLimit(TCanvas& canv, TGraphAsymmErrors* innerBand, TGraphAsymmErrors* outerBand, TGraph* expected, TGraph* observed=0);
  /// plot limits for tanb on canvas, print out png, pdf, txt, root formats if desired
  void plotTanb(TCanvas& canv, const char* directory="", std::string HIG="");
  /// plot bestfit values for different parameters dependend on mass on canvas, print out png, pdf, txt, root formats if desired 
  void plotSignalStrength(TCanvas& canv, TGraphAsymmErrors* innerBand, TGraph* central, const char* directory="");
  /// plot significance on canvas, print out png, pdf, txt, root formats if desired  
  void plotSignificance(TCanvas& canv, TGraphAsymmErrors* innerBand, TGraphAsymmErrors* outerBand, TGraph* expected, TGraph* observed=0);
  /// plot bestfit values for different parameters dependend on mass on canvas, print out png, pdf, txt, root formats if desired 
  void plotPValue(TCanvas& canv, TGraphAsymmErrors* innerBand, TGraphAsymmErrors* outerBand, TGraph* expected, TGraph* observed=0);
  /// plot likelihood mass scan on canvas, print out png, pdf, txt, root formats if desired
  void plotMassScan(TCanvas& canv, TGraph* nll);
  ///
  void plotMassEstimate(TCanvas& canv, TGraphAsymmErrors* innerBand, TGraphAsymmErrors* outerBand, TGraph* expected, TGraph* observed=0);
  ///
  void plotGoodnessOfFit(TCanvas& canv, const char* directory="");
  /// plot 2d-scans for several masses on canvases, print out png, pdf, txt, root formats if desired  
  void plot2DScan(TCanvas& canv, const char* directory="", std::string="multidim-fit");
  /// plot 1d-scans for several masses on canvases, print out png, pdf, root formats if desired  
  void plot1DScan(TCanvas& canv, const char* directory="");

 private:
  /// fill a single vector of values from toys. Values are obtained from the mean and/or the quantiles of the 
  /// input distribution. Valid types are: 
  /// -2sigma :  0.025 quantile
  /// -1sigma :   0.16 quantile
  /// median  :    0.5 quantile
  /// +1sigma :   0.84 quantile
  /// +2sigma :  0.975 quantile
  /// mean    : mean value of distribution 
  void prepareByToy(const char* directory, std::vector<double>& values, const char* type);
  /// fill a single vector of values by value in the root input file with name filename (w/o .root ending). 
  /// Valid values are: 
  /// -1.     : observed
  /// 0.025   : -2sigma
  /// 0.16    : -1sigma
  /// 0.5     : median
  /// 0.84    : +1sigma
  /// 0.975   : +2sigma
  void prepareByValue(const char* directory, std::vector<double>& values, const char* filename, float value);
  /// fill a single vector of values from a single file given by filename (w/o .root ending).
  void prepareByFile(const char* directory, std::vector<double>& values, const char* filename, const char* low_tanb="");
  /// fill a single vector of values from a mlfit.root fit output file.
  void prepareByFitOutput(const char* directory, std::vector<double>& values, const char* filename, const char* treename, const char* branchname);
  /// fill a single vector of values according to 2sigma, 1sigma or median from CLs limits;
  void prepareCLs(const char* directory, std::vector<double>& values, const char* type, const char* low_tanb="") {
    prepareByFile(directory, values, std::string("higgsCombineTest.HybridNew.mH$MASS").append(type).c_str(), low_tanb);
  };
  /// fill officially approved limits for HIG-11-020 (NOTE: these are cross section limits also for MSSM)
  void prepareHIG_11_020(std::vector<double>& values, const char* type, bool xsec, double mass, bool initial);
  /// fill officially approved limits for HIG-11-029 (NOTE: these are direct limits on tanb for MSSM)
  void prepareHIG_11_029(std::vector<double>& values, const char* type, double mass, bool initial);
  /// fill officially approved limits for HIG-12-018 / HIG-12-028 (NOTE: these are only SM limits)
  void prepareHIG_12_018(std::vector<double>& values, const char* type, double mass, bool initial);
  /// fill officially approved limits for HIG-12-032 (NOTE: these are only SM limits)
  void prepareHIG_12_032(std::vector<double>& values, const char* type, double mass, bool initial);
  /// fill officially approved limits for HIG-12-043 (NOTE: these are only SM limits)
  void prepareHIG_12_043(std::vector<double>& values, const char* type, double mass, bool initial);
  /// fill officially approved limits for HIG-12-050 (NOTE: these are only MSSM limits)
  void prepareHIG_12_050(std::vector<double>& values, const char* type, double mass, bool initial);
  /// fill officially approved limits for HIG-13-004 (NOTE: these are only SM limits including vhtt)
  void prepareHIG_13_004(std::vector<double>& values, const char* type, double mass, bool initial);

  /*
    Limits for comparison
  */
  /// fill the LEP exclusion plot
  void upperLEPLimits(TGraph* graph);
  /// fill the LEP exclusion plot (low tanb free space)
  void lowerLEPLimits(TGraph* graph); 
  /// fill ATLAS(htt)
  void arXiv_1211_6956(TGraph* graph);
  /// fill ATLAS(H+)
  void arXiv_1204_2760(TGraph* graph);
  /// fill CMS(Hbb->bbbb)
  void arXiv_1302_2892(TGraph* graph);
  /// fill CMS(H+)
  void arXiv_1205_5736(TGraph* graph);
  /// fill CMS(H+), latest results
  void HIG_12_052_lower(TGraph* graph);
  void HIG_12_052_upper(TGraph* graph);

 private:
  /// output name (will be used to derived directory name in root files)
  std::string output_;
  /// string for CMS preliminary stamp on officla plots
  std::string dataset_;
  /// string for x-axis title
  std::string xaxis_;
  /// string for y-axis title
  std::string yaxis_;
  /// string for theory title used in tanb plots
  std::string theory_;
  /// minimum on y axis for plotting
  double min_;
  /// maximum on y axis for plotting
  double max_;
  /// log scale for plotting (depending on option can be on y axis on z axis)
  int log_;
  /// print out png format
  bool png_;
  /// print out pdf and eps format
  bool pdf_;
  /// print out txt format
  bool txt_;
  /// print out root format
  bool root_;
  /// additional output label for png, pdf, txt
  std::string label_;
  /// define verbosity level
  unsigned int verbosity_;
  /// parabolic fit for mass scan
  bool parabolic_;

  /// indicate whether mssm or sm plots should be made (used fro several options)
  bool mssm_;
  /// Option to produce mssm-like plots but with linear scale for xaxis
  bool mssm_nolog_;
  /// indicate whether MSSMvsSM or MSSMvsBG plots should be made (used for MSSMvsSM and MSSMvsBG)
  bool MSSMvsSM_;
  /// indicate if this is azh or not
  bool azh_;
  /// indicate plot type as bestfit
  bool bestfit_;
  /// indicate whether a marker for the SM should be draw
  bool drawsm_;
  /// indicate whether this is with signal injected or not (used for limit plotting)
  bool injected_;
  /// indicate whether this is with SM 125GeV Higgs as Background  or not (used for limit plotting)
  bool BG_Higgs_;
  /// mass label for the injected Higgs boson
  std::string injectedMass_;
  /// potential extra label meant to be located below the legend (at the moment only used for limit plotting in mssm case)
  std::string extra_;
  /// print expected only  
  bool expectedOnly_;
  /// print transparent? (used for option tanb)
  bool transparent_;
  /// print mA-tanb plots in brazilian colors (used for option tanb)
  bool Brazilian_;
  /// use linear or TSpline3 fitting between calculated limit points (used for option tanb)
  bool linearFit_;
  /// print constraint on mA-tanb plane from Higgs boson at 125 GeV? (used for option tanb)
  bool higgs125_;
  /// add ATLAS(htt) in MSSM mA-tanb plot
  bool arXiv_1211_6956_;
  /// add ATLAS(H+) in MSSM mA-tanb plot
  bool arXiv_1204_2760_;
  /// add CMS(bbH->bbbb) in MSSM mA-tanb plot
  bool arXiv_1302_2892_;
  /// add CMS(H+) in MSSM mA-tanb plot
  bool arXiv_1205_5736_;
  /// add CMS(H+) in MSSM mA-tanb plot, latest results
  bool HIG_12_052_;

  /// indicate signal component for signal strength plot from 2d-scan or fit (used for option max-likelihood)
  std::string signal_;
  /// indicate physics model (used for option scan-2d)
  std::string model_;
  /// indicate whether to make a temperatiure plot or not (used for option scan-2d)
  bool temp_;
  /// indicate whether to apply smoothing before plotting the 2d-scan
  bool smooth_;
  /// minimum for plotting as function of mass (used for option scan-2d)
  std::map<double,double> xmins_, ymins_;
  /// maximum for plotting as function of mass (used for option scan-2d)
  std::map<double,double> xmaxs_, ymaxs_;

  /// binning for limits
  std::vector<double> bins_;
  /// check whether mass point is available or not
  std::vector<bool> valid_;
  /// mass for which a limit has been calculated (needed for plotting of HIG-XX-YYY results)
  std::vector<double> masses_;
};

/// official limits from HIG-11-020
#include "HiggsAnalysis/HiggsToTauTau/interface/HIG-11-020.h"
/// official limits from HIG-11-029
#include "HiggsAnalysis/HiggsToTauTau/interface/HIG-11-029.h"
/// official limits from HIG-12-018
#include "HiggsAnalysis/HiggsToTauTau/interface/HIG-12-018.h"
/// official limits from HIG-12-032
#include "HiggsAnalysis/HiggsToTauTau/interface/HIG-12-032.h"
/// official limits from HIG-12-043
#include "HiggsAnalysis/HiggsToTauTau/interface/HIG-12-043.h"
/// official limits from HIG-12-050
#include "HiggsAnalysis/HiggsToTauTau/interface/HIG-12-050.h"
/// official limits from HIG-13-004 (including vhtt)
#include "HiggsAnalysis/HiggsToTauTau/interface/HIG-13-004.h"

/// official limits from ATLAS(htt)
#include "HiggsAnalysis/HiggsToTauTau/interface/arXiv-1211-6956.h"
/// official limits from ATLAS(H+)
#include "HiggsAnalysis/HiggsToTauTau/interface/arXiv-1204-2760.h"
/// official limits from CMS(bbH->bbbb)
#include "HiggsAnalysis/HiggsToTauTau/interface/arXiv-1302-2892.h"
/// official limits from CMS(H+)
#include "HiggsAnalysis/HiggsToTauTau/interface/arXiv-1205-5736.h"
/// official limits from CMS(H+), latest results
#include "HiggsAnalysis/HiggsToTauTau/interface/HIG-12-052.h"

inline void
PlotLimits::upperLEPLimits(TGraph* graph)
{
  graph->SetPoint( 0,  80     ,   0.    );
  graph->SetPoint( 1,  88     , 100.    );
  graph->SetPoint( 2,  90     ,   7.    );
  graph->SetPoint( 3,  95     ,   5.3   );
  graph->SetPoint( 4,  97     ,   5.    );
  graph->SetPoint( 5, 107     ,   4.3   );
  graph->SetPoint( 6, 112     ,   5.    );
  graph->SetPoint( 7, 115     ,   5.3   );
  graph->SetPoint( 8, 122.3   ,   5.    );
  graph->SetPoint( 9, 133.3   ,   4.3   );
  graph->SetPoint(10, 150     ,   3.25  );
  graph->SetPoint(11, 200     ,   2.25  );
  graph->SetPoint(12, 250     ,   1.92  );
  graph->SetPoint(13, 300     ,   1.8   );
  graph->SetPoint(14, 350     ,   1.65  );
  graph->SetPoint(15, 400     ,   1.58  );
  graph->SetPoint(16, 450     ,   1.53  );
  graph->SetPoint(17, 500     ,   1.51  );
  graph->SetPoint(18, 550     ,   1.51  );
  graph->SetPoint(19, 600     ,   1.51  );
  graph->SetPoint(20, 700     ,   1.51  );
  graph->SetPoint(21, 800     ,   1.51  );
  graph->SetPoint(22, 900     ,   1.51  );
  graph->SetPoint(23,1000     ,   1.51  );
  graph->SetPoint(24,1100     ,   0.    );
}

inline void
PlotLimits::lowerLEPLimits(TGraph* graph)
{
  graph->SetPoint( 0, 246.4   ,   0     );
  graph->SetPoint( 1, 243.3   ,   0.2   );
  graph->SetPoint( 2, 241     ,   0.3   );
  graph->SetPoint( 3, 240     ,   0.45  );
  graph->SetPoint( 4, 250     ,   0.53  );
  graph->SetPoint( 5, 259.3   ,   0.6   );
  graph->SetPoint( 6, 300     ,   0.7   );
  graph->SetPoint( 7, 350     ,   0.78  );
  graph->SetPoint( 8, 400     ,   0.8   );
  graph->SetPoint( 9, 450     ,   0.82  );
  graph->SetPoint(10, 500     ,   0.83  );
  graph->SetPoint(11, 550     ,   0.835 );
  graph->SetPoint(12, 600     ,   0.835 );
  graph->SetPoint(13, 700     ,   0.835 );
  graph->SetPoint(14, 800     ,   0.835 );
  graph->SetPoint(15, 900     ,   0.835 );
  graph->SetPoint(16,1000     ,   0.835 );
  graph->SetPoint(17,1100     ,   0.    ); 
}

#endif<|MERGE_RESOLUTION|>--- conflicted
+++ resolved
@@ -98,13 +98,7 @@
   /// print 1d uncertainties for a given CL to file (used by scan-2d)
   void band1D(ostream& out, std::string& xval, std::string& yval, TGraph* bestFit, TGraph* band, float xoffset, float yoffset, std::string CL);
   /// fill a graph for the contraints of the H(125) resonance in the mA-tanb exclusion plane (used for option tanb)
-<<<<<<< HEAD
   TH2D* higgsConstraint(const char* model="mhmax-mu+200", const char* type="h");
-=======
-  TGraphAsymmErrors* higgsConstraint(TH2D* plane_expected, double mass=125., double deltaM=1., const char* model="mhmax-mu+200", const char* type="h");
-  /// create H(125) and mH<360&&mH>350 exclusion bands as contours
-  std::vector<std::vector<TGraph*>> higgsConstraintLowTb(TH2D* plane_expected, double hmass=125., double hdeltaM=1., double Hmass=300, double HdeltaM=45, const char* model="low-tb-high");
->>>>>>> 11718038
   /// plot limits on canvas, print out png, pdf, txt, root formats if desired
   void plotLimit(TCanvas& canv, TGraphAsymmErrors* innerBand, TGraphAsymmErrors* outerBand, TGraph* expected, TGraph* observed=0);
   /// plot limits for tanb on canvas, print out png, pdf, txt, root formats if desired
