#include "TLatex.h"
#include "string" 
#include "vector" 
#include "fstream"
#include "iomanip"
#include "iostream"
#include "algorithm"

#include "TTree.h"
#include "TFile.h"
#include "TAxis.h"
#include "TGraph.h"
#include "TString.h"
#include "TCanvas.h"
#include "TLegend.h"
#include "TPaveLabel.h"
#include "TGraphAsymmErrors.h"
#include "TLine.h"

#include "HiggsAnalysis/HiggsToTauTau/macros/Utils.h"
#include "HiggsAnalysis/HiggsToTauTau/interface/HttStyles.h"
#include "HiggsAnalysis/HiggsToTauTau/src/HttStyles.cc"

static const double MARKER_SIZE = 1.3;  // 0.7

std::string legendEntry(const std::string& channel){
  std::string title;
  if(channel==std::string("em"        )) title = std::string("e#mu");
  if(channel==std::string("et"        )) title = std::string("e#tau_{h}");
  if(channel==std::string("mt"        )) title = std::string("#mu#tau_{h}");
  if(channel==std::string("tt"        )) title = std::string("#tau_{h}#tau_{h}");
  if(channel==std::string("mm"        )) title = std::string("#mu#mu");
  if(channel==std::string("ee"        )) title = std::string("ee");
  if(channel==std::string("vhtt"      )) title = std::string("ll+LL\' + l+LL\'");
  if(channel==std::string("vhtt_zh"      )) title = std::string("ll + LL\'");
  if(channel==std::string("vhtt_wh"      )) title = std::string("l + l\'#tau_{h}");
  if(channel==std::string("vhtt_wh_had"      )) title = std::string("l + #tau_{h}#tau_{h}");
  if(channel==std::string("htt"       )) title = std::string("H#rightarrow#tau#tau");
<<<<<<< HEAD
  if(channel==std::string("cmb"       )) title = std::string("H#rightarrow#tau#tau+VH#rightarrow#tau#tau");
=======
  if(channel==std::string("cmb"       )) title = std::string("H#rightarrow#tau#tau");
>>>>>>> cc2ad9d6
  if(channel==std::string("0jet"      )) title = std::string("0-jet");
  if(channel==std::string("1jet"      )) title = std::string("1-jet");
  if(channel==std::string("2jet"      )) title = std::string("2-jet (VBF tag)");
  if(channel==std::string("vbf"       )) title = std::string("2-jet (VBF tag)");
  if(channel==std::string("boost"     )) title = std::string("1-Jet");
  if(channel==std::string("btag"      )) title = std::string("B-Tag");
  if(channel==std::string("nobtag"    )) title = std::string("No B-Tag");
  if(channel==std::string("ggH"       )) title = std::string("gg#rightarrow#phi (bbH profiled)");
  if(channel==std::string("bbH"       )) title = std::string("gg#rightarrowbb#phi (ggH profiled)");
  if(channel==std::string("mvis"      )) title = std::string("Visible mass");
  if(channel==std::string("test-0"    )) title = std::string("gg#rightarrow#phi (bbH set to 0)");
  if(channel==std::string("test-1"    )) title = std::string("gg#rightarrowbb#phi (ggH set to 0)");
  if(channel==std::string("test-2"    )) title = std::string("gg#rightarrowbb#phi (w/o prefit)");
  if(channel==std::string("test-3"    )) title = std::string("gg#rightarrow#phi (w/o prefit)");
  if(channel==std::string("test-4"    )) title = std::string("Test-4");
  if(channel==std::string("test-5"    )) title = std::string("Test-5");
  if(channel==std::string("HIG-11-020")) title = std::string("HIG-11-020 (1.6 fb^{-1})");
  if(channel==std::string("HIG-11-020")) title = std::string("HIG-11-020 (1.6 fb^{-1})");
  if(channel==std::string("HIG-11-029")) title = std::string("HIG-11-029 (4.9 fb^{-1})");
  if(channel==std::string("HIG-12-018")) title = std::string("HIG-12-018 (10 fb^{-1})");
  if(channel==std::string("HIG-12-032")) title = std::string("HIG-12-032 (5-10 fb^{-1})");
  if(channel==std::string("HIG-12-043")) title = std::string("HIG-12-043 (17 fb^{-1})");
  if(channel==std::string("HIG-12-050")) title = std::string("HIG-12-050 (17 fb^{-1})");
  return title;
}

void compareBestFit(const char* filename="test.root", const char* channelstr="boost,vbf,vhtt,cmb+", const char* type="sm", double mass=125, double minimum=-1., double maximum=4.5, const char* label="Preliminary, #sqrt{s}=7-8 TeV, L = 24.3 fb^{-1}, H #rightarrow #tau #tau")
{
  SetStyle();
  std::cout << " ********************************************************************************************************\n"
	    << " * Usage     : root -l                                                                                   \n"
	    << " *             .x macros/compareBestFit.C+(filename, channelstr, type)                                   \n"
	    << " *                                                                                                       \n"
	    << " * Arguments :  + filename   const char*     full path to the input file                                 \n"
	    << " *              + channelstr const char*     list of channels; choose between: 'cmb', 'htt', 'em',       \n"
	    << " *                                           'et', 'mt', 'mm', 'vhtt', 'hgg', 'hww', 'ggH',              \n"
	    << " *                                           'bbH', 'nomix[-200, +200]', 'mhmax[-400, -200, +200]'       \n"
	    << " *                                           'mhmax[+400, +600, +800]', 'test-0...5', 'saeff', 'gluph'   \n"
	    << " *                                           The list should be comma separated and may contain          \n"
	    << " *                                           whitespaces                                                 \n"
	    << " *              + type       const char*     type of plot; choose between 'sm' and 'mssm'                \n"
	    << " *                                                                                                       \n"
	    << " *              + mass       double          Higgs mass for which the plot should be performed           \n"
	    << " *                                                                                                       \n"
	    << " *              + minimum    double          Minimum value for the x-Axis (best fit value)               \n"
	    << " *                                                                                                       \n"
	    << " *              + maximum    double          Maximum value for the x-Axis (best fit value)               \n"
	    << " *                                                                                                       \n"
	    << " ********************************************************************************************************\n";

  /// open input file  
  TFile* inputFile = new TFile(filename); if(inputFile->IsZombie()){ std::cout << "ERROR:: file: " << filename << " does not exist.\n"; }

  if(std::string(type).find("sm")!=std::string::npos){
<<<<<<< HEAD
    label="CMS, 4.9 fb^{-1} at 7 TeV, 19.7 fb^{-1} at 8 TeV";
=======
    label="CMS, up to 4.9 fb^{-1} at 7 TeV, 19.7 fb^{-1} at 8 TeV";
>>>>>>> cc2ad9d6
  }

  /// prepare input parameters
  std::vector<std::string> channels;
  string2Vector(cleanupWhitespaces(channelstr), channels);

  /// prepare histograms
  std::vector<TGraph*> hexp;
  std::vector<TGraph*> hband;
  for(unsigned i=0; i<channels.size(); ++i){
    hexp.push_back(get<TGraph>(inputFile, std::string(channels[i]).append("/expected").c_str()));
    hband.push_back(get<TGraph>(inputFile, std::string(channels[i]).append("/innerBand").c_str()));
  }
  int massid = 0; 
  for(int i0  = 0; i0 < hexp[hexp.size()-1]->GetN(); i0++) {   
    double lX = 0; double lY = 0; 
    hexp[hexp.size()-1]->GetPoint(i0, lX, lY);
    if(lX==mass) {massid = i0; break;}
  }
    
  /// do the drawing
  TCanvas* canv1 = new TCanvas("canv1", "Best Fit Comparison", 600, 600);
  canv1->cd();
  canv1->SetGridx(0);
  canv1->SetGridy(0);
<<<<<<< HEAD
  canv1->SetLeftMargin(0.05);
=======
  //canv1->SetLeftMargin(0.05);
  TLatex latex;
  // We will right-align the labels at this point
  double x_label_pos = 0.97*(maximum-minimum)+minimum;
>>>>>>> cc2ad9d6

  TLine* SM   = new TLine(1, 0, 1, hexp.size());
  TLine* ZERO = new TLine(0, 0, 0, hexp.size());
  
  double *lBestFitX = new double[4];
  double *lBestFitY = new double[4]; 
  lBestFitX[0] = hexp[hexp.size()-1]->Eval(mass) - hband[hband.size()-1]->GetErrorYlow(massid);
  lBestFitX[1] = hexp[hexp.size()-1]->Eval(mass) + hband[hband.size()-1]->GetErrorYhigh(massid);
  lBestFitX[3] = hexp[hexp.size()-1]->Eval(mass) - hband[hband.size()-1]->GetErrorYlow(massid);
  lBestFitX[2] = hexp[hexp.size()-1]->Eval(mass) + hband[hband.size()-1]->GetErrorYhigh(massid);
  lBestFitY[0] = hexp.size();
  lBestFitY[1] = hexp.size();
  lBestFitY[2] = 0;
  lBestFitY[3] = 0;
  TGraph* BAND = new TGraph(4,lBestFitX,lBestFitY); BAND->SetFillColor(kYellow);
  TLine * BEST = new TLine (hexp[hexp.size()-1]->Eval(mass),0,hexp[hexp.size()-1]->Eval(mass),hexp.size()); BEST->SetLineStyle(kDashed); BEST->SetLineColor(kRed);
  bool firstPlot=true;
  for(unsigned int i=0; i<hexp.size(); ++i){
    double value[1] = {hexp[i]->Eval(mass)};
    double position[1] = {hexp.size()-i-0.5}; 

    double x;
    double y;
    double el=0;
    double eh=0;
    int k = hexp[i]->GetN();
    for(int l=0; l<k; l++){
      hexp[i]->GetPoint(l, x, y);
      if(x==mass){
	el=hband[i]->GetErrorYlow(l);
	eh=hband[i]->GetErrorYhigh(l);
	break;
      }
    }

    double elow[1] = {el};
    double ehigh[1] = {eh};
    double help1[1] = {0.0};
    double help2[1] = {0.0};
    TGraphAsymmErrors *gr = new TGraphAsymmErrors(1, value, position, elow, ehigh, help1, help2);
    if(firstPlot){
      if(std::string(type) == std::string("mssm")){
	gr->SetMaximum(hexp.size());
	gr->SetMinimum(0);
      }
      else{
	gr->SetMaximum(hexp.size());
	gr->SetMinimum(0);
      }
      // format x-axis
      std::string x_title;
      if(std::string(type).find("mssm")!=std::string::npos){
	x_title = std::string("best fit for #sigma(#phi#rightarrow#tau#tau)");
      }
      else{
<<<<<<< HEAD
	x_title = std::string("Best Fit for #sigma/#sigma_{SM}");
=======
	x_title = std::string("Best fit for #sigma/#sigma_{SM}");
>>>>>>> cc2ad9d6
      }
      
      gr->GetXaxis()->SetTitle(x_title.c_str());
      gr->GetXaxis()->SetLabelFont(62);
      gr->GetXaxis()->SetTitleFont(62);
      gr->GetXaxis()->SetTitleColor(1);
      gr->GetXaxis()->SetTitleOffset(1.05);
      gr->GetXaxis()->SetLimits(minimum, maximum);
<<<<<<< HEAD
      gr->GetXaxis()->SetTickLength(0.02);
=======
      gr->GetXaxis()->SetTickLength(0.015);
>>>>>>> cc2ad9d6

      BAND->GetXaxis()->SetTitle(x_title.c_str());
      BAND->GetXaxis()->SetLabelFont(62);
      BAND->GetXaxis()->SetTitleFont(62);
      BAND->GetXaxis()->SetTitleColor(1);
      BAND->GetXaxis()->SetTitleOffset(1.05);
      BAND->GetXaxis()->SetLimits(minimum, maximum);

      // format y-axis
      //BAND->GetYaxis()->Set(hexp.size(), 0, hexp.size());
      gr  ->GetYaxis()->Set(hexp.size(), 0, hexp.size());
      //std::cout<<gr->GetYaxis()->GetBinCenter(hexp.size()-i)<<std::endl;
      //BAND->GetYaxis()->SetBinLabel(hexp.size()-1, legendEntry(channels[hexp.size()-1]).c_str());
<<<<<<< HEAD
      for(unsigned int j=0; j<hexp.size(); ++j){
        char bestfit_char[40];
        float central = hexp[j]->Eval(mass);
        float error = (hband[j]->GetErrorYhigh(massid)+hband[j]->GetErrorYlow(massid))/2;
        sprintf(bestfit_char,"}}{#bf{#scale[0.7]{%.2f#pm%.2f}}}",central, error);
        gr  ->GetYaxis()->SetBinLabel(hexp.size()-j, std::string("#splitline{#scale[0.9]{").append(legendEntry(channels[j])).append(bestfit_char).c_str());
      }
=======
>>>>>>> cc2ad9d6
      gr->GetYaxis()->SetTickLength(0);
      gr->GetYaxis()->SetLabelFont(62);
      gr->GetYaxis()->SetTitleFont(62);
      gr->GetYaxis()->SetLabelSize(0.07);
      gr->GetYaxis()->SetTitle("");
      gr->GetYaxis()->SetLabelFont(62);
      gr->GetYaxis()->SetTitleOffset(1.05);
      gr->GetYaxis()->SetLabelSize(0.03);           
      gr->GetYaxis()->SetLabelOffset(-0.32);           

      BAND->GetYaxis()->SetLabelFont(62);
      BAND->GetYaxis()->SetTitleFont(62);
      BAND->GetYaxis()->SetLabelSize(0.07);
      BAND->GetYaxis()->SetTitle("");
      BAND->GetYaxis()->SetLabelFont(62);
      BAND->GetYaxis()->SetTitleOffset(1.05);
      BAND->GetYaxis()->SetLabelSize(0.03);           
      BAND->GetYaxis()->SetLabelOffset(-0.32);           
    }
    BAND->GetYaxis()->SetLabelSize(0.07);
    BAND->SetTitle("");
    gr  ->GetYaxis()->SetLabelSize(0.07);
    gr->SetTitle("");
    gr->SetLineStyle( 1.);
    gr->SetLineWidth( 2.); 
    gr->SetLineColor(kBlack);
    gr->SetMarkerStyle(kFullCircle);
    gr->SetMarkerSize(MARKER_SIZE);
    gr->SetMarkerColor(kBlack);
    if(firstPlot) gr->Draw("AP");  
    if(firstPlot) {
      BAND->Draw("Fsame");  
      BEST->Draw("l");
      TLine *lLine = new TLine(minimum,1.0,maximum,1.0); lLine->SetLineWidth(3); lLine->SetLineColor(kBlue+2);
      lLine->Draw();
      SM->SetLineWidth(3);
      SM->SetLineColor(kGreen+3);
      if(std::string(type).find("mssm")==std::string::npos) SM->Draw("same");
    }
    gr->Draw(firstPlot ? "Psame" : "Psame");
    if (firstPlot) {
    for(unsigned int j=0; j<hexp.size(); ++j){
        char bestfit_char[40];
        float central = hexp[j]->Eval(mass);
        float error = (hband[j]->GetErrorYhigh(massid)+hband[j]->GetErrorYlow(massid))/2;
        sprintf(bestfit_char,"%.2f#pm%.2f",central, error);
        double y_pos_chn = gr->GetYaxis()->GetBinCenter(hexp.size()-j)+0.025*(gr->GetMaximum()-gr->GetMinimum());
        double y_pos_val = gr->GetYaxis()->GetBinCenter(hexp.size()-j)-0.025*(gr->GetMaximum()-gr->GetMinimum());
        //latex.DrawLatex(pos, gr->GetYaxis()->GetBinCenter(hexp.size()-j), std::string("#splitline{#scale[0.9]{").append(legendEntry(channels[j])).append(bestfit_char).c_str());
        latex.SetTextFont(62);
        latex.SetTextAlign(32);
        latex.SetTextSize(0.04);
        latex.DrawLatex(x_label_pos, y_pos_chn, std::string(legendEntry(channels[j])).c_str());
        latex.SetTextFont(42);
        latex.SetTextSize(0.03);
        latex.DrawLatex(x_label_pos, y_pos_val, std::string(bestfit_char).c_str());
        //gr  ->GetYaxis()->SetBinLabel(hexp.size()-j, std::string("#splitline{#scale[0.9]{").append(legendEntry(channels[j])).append(bestfit_char).c_str());
        gr  ->GetYaxis()->SetBinLabel(hexp.size()-j, "");
      }
    }
    //gr->Draw(firstPlot ? "AL" : "Lsame");
    firstPlot=false;
  }
  ZERO->SetLineWidth(3);
  ZERO->SetLineColor(kBlue);
  ZERO->SetLineStyle(11);
  //ZERO->Draw("same");
  
  //TPaveText *pt = new TPaveText(2*(maximum+minimum)/3,hexp.size()-0.3,maximum,hexp.size()-0.02);
<<<<<<< HEAD
  TPaveText *pt = new TPaveText(0.56, 0.85, 0.63, 0.88, "NDC");
=======
  TPaveText *pt = new TPaveText(0.59, 0.85, 0.67, 0.88, "NDC");
>>>>>>> cc2ad9d6
  if(std::string(type).find("mssm")!=std::string::npos) pt->AddText(TString::Format("m_{A} = %0.0f GeV" , mass));
  else pt->AddText(TString::Format("m_{H} = %0.0f GeV" , mass));
  pt->SetBorderSize(   0 );
  pt->SetFillStyle(    0 );
  pt->SetTextAlign(   12 );
  pt->SetTextSize ( 0.03 );
  pt->SetTextColor(    1 );
  pt->SetTextFont (   62 );
  pt->Draw("same");
  canv1->RedrawAxis();
<<<<<<< HEAD
  CMSPrelim(label, "", 0.035, 0.835);
=======
  CMSPrelim(label, "", 0.135, 0.835);
>>>>>>> cc2ad9d6
  
  canv1->Print(std::string("BestFit").append(std::string(type).find("mssm")!=std::string::npos ? "_mssm.png" : "_sm.png").c_str());
  canv1->Print(std::string("BestFit").append(std::string(type).find("mssm")!=std::string::npos ? "_mssm.pdf" : "_sm.pdf").c_str());
  canv1->Print(std::string("BestFit").append(std::string(type).find("mssm")!=std::string::npos ? "_mssm.pdf" : "_sm.eps").c_str());
  return;
}<|MERGE_RESOLUTION|>--- conflicted
+++ resolved
@@ -36,11 +36,7 @@
   if(channel==std::string("vhtt_wh"      )) title = std::string("l + l\'#tau_{h}");
   if(channel==std::string("vhtt_wh_had"      )) title = std::string("l + #tau_{h}#tau_{h}");
   if(channel==std::string("htt"       )) title = std::string("H#rightarrow#tau#tau");
-<<<<<<< HEAD
-  if(channel==std::string("cmb"       )) title = std::string("H#rightarrow#tau#tau+VH#rightarrow#tau#tau");
-=======
   if(channel==std::string("cmb"       )) title = std::string("H#rightarrow#tau#tau");
->>>>>>> cc2ad9d6
   if(channel==std::string("0jet"      )) title = std::string("0-jet");
   if(channel==std::string("1jet"      )) title = std::string("1-jet");
   if(channel==std::string("2jet"      )) title = std::string("2-jet (VBF tag)");
@@ -95,11 +91,7 @@
   TFile* inputFile = new TFile(filename); if(inputFile->IsZombie()){ std::cout << "ERROR:: file: " << filename << " does not exist.\n"; }
 
   if(std::string(type).find("sm")!=std::string::npos){
-<<<<<<< HEAD
-    label="CMS, 4.9 fb^{-1} at 7 TeV, 19.7 fb^{-1} at 8 TeV";
-=======
     label="CMS, up to 4.9 fb^{-1} at 7 TeV, 19.7 fb^{-1} at 8 TeV";
->>>>>>> cc2ad9d6
   }
 
   /// prepare input parameters
@@ -125,14 +117,10 @@
   canv1->cd();
   canv1->SetGridx(0);
   canv1->SetGridy(0);
-<<<<<<< HEAD
-  canv1->SetLeftMargin(0.05);
-=======
   //canv1->SetLeftMargin(0.05);
   TLatex latex;
   // We will right-align the labels at this point
   double x_label_pos = 0.97*(maximum-minimum)+minimum;
->>>>>>> cc2ad9d6
 
   TLine* SM   = new TLine(1, 0, 1, hexp.size());
   TLine* ZERO = new TLine(0, 0, 0, hexp.size());
@@ -188,11 +176,7 @@
 	x_title = std::string("best fit for #sigma(#phi#rightarrow#tau#tau)");
       }
       else{
-<<<<<<< HEAD
-	x_title = std::string("Best Fit for #sigma/#sigma_{SM}");
-=======
 	x_title = std::string("Best fit for #sigma/#sigma_{SM}");
->>>>>>> cc2ad9d6
       }
       
       gr->GetXaxis()->SetTitle(x_title.c_str());
@@ -201,11 +185,7 @@
       gr->GetXaxis()->SetTitleColor(1);
       gr->GetXaxis()->SetTitleOffset(1.05);
       gr->GetXaxis()->SetLimits(minimum, maximum);
-<<<<<<< HEAD
-      gr->GetXaxis()->SetTickLength(0.02);
-=======
       gr->GetXaxis()->SetTickLength(0.015);
->>>>>>> cc2ad9d6
 
       BAND->GetXaxis()->SetTitle(x_title.c_str());
       BAND->GetXaxis()->SetLabelFont(62);
@@ -219,16 +199,6 @@
       gr  ->GetYaxis()->Set(hexp.size(), 0, hexp.size());
       //std::cout<<gr->GetYaxis()->GetBinCenter(hexp.size()-i)<<std::endl;
       //BAND->GetYaxis()->SetBinLabel(hexp.size()-1, legendEntry(channels[hexp.size()-1]).c_str());
-<<<<<<< HEAD
-      for(unsigned int j=0; j<hexp.size(); ++j){
-        char bestfit_char[40];
-        float central = hexp[j]->Eval(mass);
-        float error = (hband[j]->GetErrorYhigh(massid)+hband[j]->GetErrorYlow(massid))/2;
-        sprintf(bestfit_char,"}}{#bf{#scale[0.7]{%.2f#pm%.2f}}}",central, error);
-        gr  ->GetYaxis()->SetBinLabel(hexp.size()-j, std::string("#splitline{#scale[0.9]{").append(legendEntry(channels[j])).append(bestfit_char).c_str());
-      }
-=======
->>>>>>> cc2ad9d6
       gr->GetYaxis()->SetTickLength(0);
       gr->GetYaxis()->SetLabelFont(62);
       gr->GetYaxis()->SetTitleFont(62);
@@ -298,11 +268,7 @@
   //ZERO->Draw("same");
   
   //TPaveText *pt = new TPaveText(2*(maximum+minimum)/3,hexp.size()-0.3,maximum,hexp.size()-0.02);
-<<<<<<< HEAD
-  TPaveText *pt = new TPaveText(0.56, 0.85, 0.63, 0.88, "NDC");
-=======
   TPaveText *pt = new TPaveText(0.59, 0.85, 0.67, 0.88, "NDC");
->>>>>>> cc2ad9d6
   if(std::string(type).find("mssm")!=std::string::npos) pt->AddText(TString::Format("m_{A} = %0.0f GeV" , mass));
   else pt->AddText(TString::Format("m_{H} = %0.0f GeV" , mass));
   pt->SetBorderSize(   0 );
@@ -313,11 +279,7 @@
   pt->SetTextFont (   62 );
   pt->Draw("same");
   canv1->RedrawAxis();
-<<<<<<< HEAD
-  CMSPrelim(label, "", 0.035, 0.835);
-=======
   CMSPrelim(label, "", 0.135, 0.835);
->>>>>>> cc2ad9d6
   
   canv1->Print(std::string("BestFit").append(std::string(type).find("mssm")!=std::string::npos ? "_mssm.png" : "_sm.png").c_str());
   canv1->Print(std::string("BestFit").append(std::string(type).find("mssm")!=std::string::npos ? "_mssm.pdf" : "_sm.pdf").c_str());
