--- conflicted
+++ resolved
@@ -149,11 +149,7 @@
     (*sigma)->Draw("Lsame");
   }
 
-<<<<<<< HEAD
-  TLegend* leg = new TLegend(0.40, 0.75, 0.8, 0.90);
-=======
   TLegend* leg = new TLegend(0.45, 0.75, 0.85, 0.90);
->>>>>>> cc2ad9d6
   leg->SetBorderSize( 0 );
   leg->SetFillStyle ( 0 );
   leg->SetFillColor (kWhite);
@@ -164,11 +160,7 @@
   leg->Draw("same");
 
   /// Mass
-<<<<<<< HEAD
-  TPaveText * mass = new TPaveText(0.4, 0.66, 0.8, 0.75, "NDC");
-=======
   TPaveText * mass = new TPaveText(0.45, 0.69, 0.75, 0.75, "NDC");
->>>>>>> cc2ad9d6
   mass->SetBorderSize( 0);
   mass->SetFillStyle ( 0);
   //mass->SetTextAlign ( 0);
