--- conflicted
+++ resolved
@@ -177,26 +177,6 @@
     },    
     "mssm":
     {
-<<<<<<< HEAD
-    ("emu"    , "nobtag"       ) : ["false", "true"],
-    ("emu"    , "btag"         ) : ["false", "true"],
-    ("muTau"  , "nobtag"       ) : ["false", "true"],
-    ("muTau"  , "btag"         ) : ["false", "true"],
-    ("muTau"  , "nobtag_low"   ) : ["false", "true"],
-    ("muTau"  , "nobtag_medium") : ["false", "true"],
-    ("muTau"  , "nobtag_high"  ) : ["false", "true"],
-    ("muTau"  , "btag_low"     ) : ["false", "true"],
-    ("muTau"  , "btag_high"    ) : ["false", "true"],
-    ("eleTau" , "btag"         ) : ["false", "true"],
-    ("eleTau" , "nobtag"       ) : ["false", "true"],
-    ("eleTau" , "nobtag_low"   ) : ["false", "true"],
-    ("eleTau" , "nobtag_medium") : ["false", "true"],
-    ("eleTau" , "nobtag_high"  ) : ["false", "true"],
-    ("eleTau" , "btag_low"     ) : ["false", "true"],
-    ("eleTau" , "btag_high"    ) : ["false", "true"],
-    ("mumu"   , "nobtag"       ) : ["false", "true"],
-    ("mumu"   , "btag"         ) : ["false", "true"],
-=======
     ("emu"    , "nobtag"       ) : ["1900",  "20000"], 
     ("emu"    , "btag"         ) : ["30",  "2000"], 
     ("muTau"  , "nobtag"       ) : ["4800",  "110000"], 
@@ -215,7 +195,6 @@
     ("eleTau" , "btag_high"    ) : ["-1", "-1"],
     ("mumu"   , "nobtag"    ) :    ["-1",  "3000000"],
     ("mumu"   , "btag"      ) :    ["-1",  "3000"],
->>>>>>> df63fcd3
     },
     }
 
@@ -271,41 +250,24 @@
     },    
     "mssm":
     {
-<<<<<<< HEAD
-    ("emu"    , "nobtag"       ) : ["0", "1e-3"],
-    ("emu"    , "btag"         ) : ["0", "1e-3"],
-    ("muTau"  , "nobtag"       ) : ["0", "1e-3"],
-    ("muTau"  , "btag"         ) : ["0", "1e-3"],
-=======
     ("emu"    , "nobtag"       ) : ["0", "1e-1"],
     ("emu"    , "btag"         ) : ["0", "1e-3"],
     ("muTau"  , "nobtag"       ) : ["0", "1e-3"],
     ("muTau"  , "btag"         ) : ["0", "1e-4"],
->>>>>>> df63fcd3
     ("muTau"  , "nobtag_low"   ) : ["0", "1e-3"],
     ("muTau"  , "nobtag_medium") : ["0", "1e-3"],
     ("muTau"  , "nobtag_high"  ) : ["0", "1e-3"],
     ("muTau"  , "btag_low"     ) : ["0", "1e-3"],
     ("muTau"  , "btag_high"    ) : ["0", "1e-3"],
-<<<<<<< HEAD
-    ("eleTau" , "btag"         ) : ["0", "1e-3"],
-    ("eleTau" , "nobtag"       ) : ["0", "1e-3"],
-=======
     ("eleTau" , "nobtag"       ) : ["0", "1e-3"],
     ("eleTau" , "btag"         ) : ["0", "1e-4"],
->>>>>>> df63fcd3
     ("eleTau" , "nobtag_low"   ) : ["0", "1e-3"],
     ("eleTau" , "nobtag_medium") : ["0", "1e-3"],
     ("eleTau" , "nobtag_high"  ) : ["0", "1e-3"],
     ("eleTau" , "btag_low"     ) : ["0", "1e-3"],
     ("eleTau" , "btag_high"    ) : ["0", "1e-3"],
-<<<<<<< HEAD
-    ("mumu"   , "nobtag"       ) : ["0", "1e-3"],
-    ("mumu"   , "btag"         ) : ["0", "1e-3"],
-=======
     ("mumu"   , "nobtag"       ) : ["0", "1e-2"],
     ("mumu"   , "btag"         ) : ["0", "1e-4"],
->>>>>>> df63fcd3
     },
     }
 
