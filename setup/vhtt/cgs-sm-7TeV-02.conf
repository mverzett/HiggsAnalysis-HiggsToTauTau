# cgs.config: Specification of groups, categories, and samples

$ GROUP signal WH
<<<<<<< HEAD
#,WH_hww
=======
>>>>>>> 29403979
$ GROUP background wz,zz,fakes,WH_hww125,charge_fakes
$ GROUP simulated WH,wz,zz,WH_hww125

categories: eetCatHigh,eetCatLow
signals: signal
backgrounds: background
data: data_obs<|MERGE_RESOLUTION|>--- conflicted
+++ resolved
@@ -1,10 +1,6 @@
 # cgs.config: Specification of groups, categories, and samples
 
 $ GROUP signal WH
-<<<<<<< HEAD
-#,WH_hww
-=======
->>>>>>> 29403979
 $ GROUP background wz,zz,fakes,WH_hww125,charge_fakes
 $ GROUP simulated WH,wz,zz,WH_hww125
 
