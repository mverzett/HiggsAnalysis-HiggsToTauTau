--- conflicted
+++ resolved
@@ -11,17 +11,10 @@
 # Efficiency uncertainties
 emtCatHigh,emtCatLow simulated CMS_eff_e 1.02
 emtCatHigh,emtCatLow simulated CMS_eff_m 1.02
-<<<<<<< HEAD
-emtCatHigh,emtCatLow simulated CMS_eff_t 1.06
-
-# Scale uncertainties
-emtCatHigh,emtCatLow simulated CMS_scale_t 1.03
-=======
 emtCatHigh,emtCatLow simulated CMS_eff_t_emt 1.06
 
 # Scale uncertainties
 emtCatHigh,emtCatLow simulated CMS_scale_t_emt 1.03
->>>>>>> aaa2a490
 
 # Efficiency of b-jet veto
 emtCatHigh,emtCatLow simulated CMS_fake_b_8TeV 1.01
