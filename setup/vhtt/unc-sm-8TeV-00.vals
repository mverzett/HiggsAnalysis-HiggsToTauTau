--- conflicted
+++ resolved
@@ -10,17 +10,10 @@
 
 # Efficiency uncertainties
 mmtCatHigh,mmtCatLow simulated CMS_eff_m 1.04
-<<<<<<< HEAD
-mmtCatHigh,mmtCatLow simulated CMS_eff_t 1.06
-
-# Scale uncertainties
-mmtCatHigh,mmtCatLow simulated CMS_scale_t 1.03
-=======
 mmtCatHigh,mmtCatLow simulated CMS_eff_t_mmt 1.06
 
 # Scale uncertainties
 mmtCatHigh,mmtCatLow simulated CMS_scale_t_mmt 1.03
->>>>>>> aaa2a490
 
 # Efficiency of b-jet veto
 mmtCatHigh,mmtCatLow simulated CMS_fake_b_8TeV 1.01
