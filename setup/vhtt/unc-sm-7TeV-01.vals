--- conflicted
+++ resolved
@@ -29,13 +29,6 @@
 emtCatHigh,emtCatLow signal pdf_qqbar 1.026
 emtCatHigh,emtCatLow signal QCDscale_VH 1.009
 
-<<<<<<< HEAD
-# charge flip uncertainty
-emtCatHigh,emtCatLow charge_fakes CMS_vhtt_emt_chargeFlip_7TeV 1.0
-
-# Stat shape uncertainties
-# emtCatHigh,emtCatLow fakes CMS_vhtt_emt_fakes_7TeV 1.40
-=======
 emtCatHigh,emtCatLow zz CMS_acceptance_emt_zz_7TeV 1.06
 emtCatHigh,emtCatLow wz CMS_acceptance_emt_wz_7TeV 1.06
 
@@ -43,7 +36,5 @@
 emtCatHigh,emtCatLow charge_fakes CMS_vhtt_emt_chargeFlip_7TeV 1.0
 
 # Stat shape uncertainties
->>>>>>> 31b8692f
 emtCatHigh  fakes  CMS_vhtt_emtCatHigh_fakes_7TeV  1.30
 emtCatLow   fakes  CMS_vhtt_emtCatLow_fakes_7TeV   1.30
-
