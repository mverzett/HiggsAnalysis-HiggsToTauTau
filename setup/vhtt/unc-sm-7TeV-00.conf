--- conflicted
+++ resolved
@@ -9,19 +9,11 @@
 CMS_trigger_m           lnN
 
 CMS_eff_m               lnN
-<<<<<<< HEAD
-CMS_eff_t               lnN
-
-CMS_fake_b_7TeV         lnN
-
-CMS_scale_t             lnN
-=======
 CMS_eff_t_mmt               lnN
 
 CMS_fake_b_7TeV         lnN
 
 CMS_scale_t_mmt             lnN
->>>>>>> aaa2a490
 
 CMS_vhtt_mmt_fakes_7TeV lnN
 
