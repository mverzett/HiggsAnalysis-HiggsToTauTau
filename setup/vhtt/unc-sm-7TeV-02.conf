# unc.config: Specification of uncertainty parameter names and types
# Example:
# lumi                    lnN
# some_sb_parameter       gmN 1000
# some_shape_parameter    shape

lumi_7TeV               lnN

CMS_trigger_e           lnN

CMS_eff_e               lnN
<<<<<<< HEAD
CMS_eff_t               lnN

CMS_fake_b_7TeV         lnN

CMS_scale_t             lnN
=======
CMS_eff_t_eet               lnN

CMS_fake_b_7TeV         lnN

CMS_scale_t_eet             lnN
>>>>>>> aaa2a490

CMS_vhtt_eet_fakes_7TeV lnN
CMS_vhtt_eet_chargeFlip_7TeV shape

pdf_qqbar               lnN
QCDscale_VH             lnN
QCDscale_VV             lnN

# Stat shape uncertainties<|MERGE_RESOLUTION|>--- conflicted
+++ resolved
@@ -9,19 +9,11 @@
 CMS_trigger_e           lnN
 
 CMS_eff_e               lnN
-<<<<<<< HEAD
-CMS_eff_t               lnN
-
-CMS_fake_b_7TeV         lnN
-
-CMS_scale_t             lnN
-=======
 CMS_eff_t_eet               lnN
 
 CMS_fake_b_7TeV         lnN
 
 CMS_scale_t_eet             lnN
->>>>>>> aaa2a490
 
 CMS_vhtt_eet_fakes_7TeV lnN
 CMS_vhtt_eet_chargeFlip_7TeV shape
